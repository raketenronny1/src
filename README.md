--- conflicted
+++ resolved
@@ -153,11 +153,7 @@
 
 The helper inspects the latest Phase 2 and Phase 3 result files (or accepts
 explicit paths via the optional configuration struct) and writes the following
-<<<<<<< HEAD
-exports under `results/`:
-=======
 exports under `results/Exports/`:
->>>>>>> 2ad9b9ef
 
 - `phase2_pipeline_leaderboard.csv` – mean cross-validation metrics and
   hyperparameter summaries for every trained pipeline.
