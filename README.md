--- conflicted
+++ resolved
@@ -75,25 +75,6 @@
 cfg = configure_cfg();
 cfg.useOutlierRemoval = true;   % set false to keep all training data
 cfg.parallelOutlierComparison = true; % evaluate both cleaned and full datasets in parallel
-<<<<<<< HEAD
-main(cfg);
-
-% Or run directly from a YAML file
-main('config/development.yaml');
-```
-
-To run with a custom configuration file, either set the `MENINGIOMA_CONFIG`
-environment variable or provide a path directly. Scripts that accept a `cfg`
-argument also accept a YAML file path:
-
-```matlab
-cfg = configure_cfg('configFile','config/development.yaml');
-run_phase2_model_selection('config/development.yaml');
-```
-
-The helper automatically loads `config/<ENV>.yaml` when the
-`MENINGIOMA_ENV=<ENV>` environment variable is set.
-=======
 cfg.verbose = true;             % set false to suppress progress output
 run('src/main.m')
 ```
@@ -123,7 +104,6 @@
 You can override these defaults either by editing the JSON file or by passing
 fields such as `cfg.phase2OuterFolds`, `cfg.phase3MetricsPreset`, or
 `cfg.positiveClassLabel` when calling the phase scripts.
->>>>>>> 098a5e5e
 
 ## Analysis pipeline
 
