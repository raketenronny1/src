--- conflicted
+++ resolved
@@ -215,12 +215,7 @@
 [specB, wnB] = bin_spectra(rawSpec, wn, 5);           % Spectral binning
 FR = calculate_fisher_ratio(specB, labels);           % Feature ranking
 M = calculate_performance_metrics(yTrue, yPred, scores(:,2), 3, {'Accuracy','AUC'});
-<<<<<<< HEAD
-[bestParams, perf] = perform_inner_cv(Xtrain, ytrain, probeIDs, config, wn, 5, {'F2_WHO3','Accuracy'});
-pr = ProgressReporter('Demo loop', 10); pr.update();
-=======
 [bestParams, perf, diag] = perform_inner_cv(Xtrain, ytrain, probeIDs, config, wn, 5, {'F2_WHO3','Accuracy'});
->>>>>>> 3007662e
 ```
 
 These routines can be incorporated in custom scripts or the provided pipeline.
