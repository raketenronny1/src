--- conflicted
+++ resolved
@@ -242,12 +242,7 @@
 [specB, wnB] = bin_spectra(rawSpec, wn, 5, 'ChunkSize', 1024); % Spectral binning in batches
 FR = calculate_fisher_ratio(specB, labels, 'ChunkSize', 2048); % Feature ranking
 M = calculate_performance_metrics(yTrue, yPred, scores(:,2), 3, {'Accuracy','AUC'});
-<<<<<<< HEAD
-chunkOpts = struct('binSpectraRows', 1024, 'fisherPerClass', 2048);
-[bestParams, perf] = perform_inner_cv(Xtrain, ytrain, probeIDs, config, wn, 5, {'F2_WHO3','Accuracy'}, chunkOpts);
-=======
 [bestParams, perf, diag] = perform_inner_cv(Xtrain, ytrain, probeIDs, config, wn, 5, {'F2_WHO3','Accuracy'});
->>>>>>> 0d71c155
 ```
 
 These routines can be incorporated in custom scripts or the provided pipeline.
