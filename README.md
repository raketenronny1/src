# Meningioma FT-IR Classification Project

This repository contains MATLAB code for analysing Fourier-transform infrared (FT-IR) spectra of meningioma tissue in order to discriminate tumour grades. The code is organised into a series of phases that perform preprocessing, model selection, final evaluation and interpretation.

## Directory layout

- `import_preprocessing/` – scripts for data preparation and preprocessing.
- `data_management/` – utilities to export file lists and intermediate results.
- `helper_functions/` – refactored functions used throughout the pipeline.
- `plotting/` – scripts for generating project figures.
- `archive/` – older scripts retained for reference.
<<<<<<< HEAD
- Top-level scripts such as `run_phase2_model_selection_comparative.m`, `run_phase3_final_evaluation.m` and `run_phase4_feature_interpretation.m` implement the main phases of the analysis.
- A convenience wrapper `main.m` executes Phases 2–4 sequentially using the
  recommended `AND` outlier strategy.  Edit `cfg.outlierStrategy` inside the
  script if you need a different choice.
=======
- Top-level scripts such as `run_phase2_model_selection.m`, `run_phase3_final_evaluation.m` and `run_phase4_feature_interpretation.m` implement the main phases of the analysis.
>>>>>>> 0d97fa57

The project expects the following folders in the repository root when running the scripts:

```
data/            % MATLAB data files
data/raw/        % optional raw spectra location
results/         % output tables and logs
models/          % saved models
figures/         % generated plots
```

## Requirements

- MATLAB R2021b or newer
- **Statistics and Machine Learning Toolbox** (for LDA, cross-validation and `fscmrmr`)
- **Signal Processing Toolbox** (for spectral smoothing via Savitzky–Golay filtering)
- `spider_plot_R2019b` from MATLAB Central File Exchange (<https://www.mathworks.com/matlabcentral/fileexchange/59561-spider_plot>) for radar/spider plots

## Configuration helper

Use the `configure_cfg.m` function to create or update the `cfg` structure that
controls the main scripts. It fills in sensible defaults for missing fields and
accepts name/value pairs for overrides.

```matlab
cfg = configure_cfg();
run_phase3_final_evaluation(cfg);
```

## Analysis pipeline

All scripts assume the MATLAB current folder is set to the project root. Each phase can be run independently once the required input files are available.

### Phase 1 – Data preparation

Use the scripts in `import_preprocessing/` to load raw spectra, preprocess them and create the training and test sets.

```matlab
run('src/import_preprocessing/run_ftir_data_preparation_pipeline.m')
run('src/import_preprocessing/run_split_training_test.m')
```

Optionally run `import_preprocessing/run_pca_overview.m` to perform a PCA on the training spectra and generate two scatter plots showing WHO‑1 and WHO‑3 distributions.

### Phase 2 – Model and feature selection

Run nested cross-validation using:
The Fisher ratio and MRMR pipelines now select a percentage of the available features rather than a fixed count.

```matlab
run('src/run_phase2_model_selection.m')
```

Results are saved under `results/Phase2` and models under `models/Phase2`.

### Phase 3 – Final evaluation

Train the MRMR–LDA pipeline on the full training set and evaluate on the test set.
MRMR features are chosen based on a percentage of the binned spectrum rather than a fixed count.

```matlab
run('src/run_phase3_final_evaluation.m')
```

Models are stored in `models/Phase3` and metrics in `results/Phase3`.

### Phase 4 – Feature interpretation

Interpret the trained model by plotting LDA coefficients for the selected wavenumbers and generating mean spectra visualisations. Statistical p-value calculations were removed to streamline the phase.

```matlab
run('src/run_phase4_feature_interpretation.m')
```

Outputs appear in `results/Phase4` and `figures/Phase4`.

### Visualizing project results

After completing Phases 2–4 you can summarise the pipeline outputs with
`plotting/visualize_project_summary.m`. Running this script generates
publication-ready plots under `figures/ProjectSummaryFigures`.

A helper menu `plotting/run_visualization_menu.m` lets you choose which figures to create. Other scripts that produce figures are:

- `plotting/visualize_phase1.m` – requires `data/wavenumbers.mat` and
  `data/data_table_complete.mat` and writes Phase 1 plots to
  `figures/Phase1_Dissertation_Plots`.
`plotting/visualize_binning_effects.m` – visualises the effect of different binning factors using `data/data_table_train.mat` and outputs to `figures/SideQuests`.

Example usage:

```matlab
% Interactive menu
run('src/plotting/run_visualization_menu.m')

% Create summary plots after Phase 4
run('src/plotting/visualize_project_summary.m')

% Phase 1 figures
run('src/plotting/visualize_phase1.m')

% Binning effect visualisation
run('src/plotting/visualize_binning_effects.m')
```

## Refactored helper functions

Reusable helper functions in `helper_functions/` include:

```matlab
[specB, wnB] = bin_spectra(rawSpec, wn, 5);           % Spectral binning
FR = calculate_fisher_ratio(specB, labels);           % Feature ranking
M = calculate_performance_metrics(yTrue, yPred, scores(:,2), 3, {'Accuracy','AUC'});
[bestParams, perf] = perform_inner_cv(Xtrain, ytrain, probeIDs, config, wn, 5, {'F2_WHO3','Accuracy'});
```

These routines can be incorporated in custom scripts or the provided pipeline.

## Visualizing project results

The script `plotting/visualize_project_summary.m` generates summary figures for Phases 2–4.
It requires the `spider_plot_R2019b` helper referenced in the requirements above.
If the script reports that this function is missing, download it from the
[MATLAB Central File Exchange](https://www.mathworks.com/matlabcentral/fileexchange/59561-spider_plot)
and add it to your MATLAB path before running the visualization script.
<|MERGE_RESOLUTION|>--- conflicted
+++ resolved
@@ -9,14 +9,9 @@
 - `helper_functions/` – refactored functions used throughout the pipeline.
 - `plotting/` – scripts for generating project figures.
 - `archive/` – older scripts retained for reference.
-<<<<<<< HEAD
-- Top-level scripts such as `run_phase2_model_selection_comparative.m`, `run_phase3_final_evaluation.m` and `run_phase4_feature_interpretation.m` implement the main phases of the analysis.
-- A convenience wrapper `main.m` executes Phases 2–4 sequentially using the
-  recommended `AND` outlier strategy.  Edit `cfg.outlierStrategy` inside the
-  script if you need a different choice.
-=======
+
 - Top-level scripts such as `run_phase2_model_selection.m`, `run_phase3_final_evaluation.m` and `run_phase4_feature_interpretation.m` implement the main phases of the analysis.
->>>>>>> 0d97fa57
+
 
 The project expects the following folders in the repository root when running the scripts:
 
