--- conflicted
+++ resolved
@@ -9,22 +9,7 @@
 %     4. Existing struct passed as the first argument
 %     5. Remaining name/value arguments
 %
-<<<<<<< HEAD
-%   Recognised fields:
-%     projectRoot        - repository root path
-%     useOutlierRemoval  - true to load pre-filtered training data
-%     chunkSizes         - struct controlling chunk-aware helpers:
-%         .flattenSpectra  - number of probes to process per batch when
-%                            flattening spectra (default [] -> all at once).
-%         .binSpectraRows  - number of spectra rows per binning pass.
-%         .fisherPerClass  - rows per class batch when computing Fisher ratios.
-%
-%   Smaller chunk sizes reduce peak memory consumption at the cost of extra
-%   loop overhead. Leaving the value empty ([]) processes the entire dataset
-%   in one pass, matching legacy behaviour.
-=======
 %   Name/value pairs other than 'configFile' are treated as field overrides.
->>>>>>> 0d71c155
 %
 %   Example:
 %       cfg = configure_cfg('configFile','config/custom.yaml', ...
@@ -284,20 +269,6 @@
         value = text(2:end-1);
         return;
     end
-<<<<<<< HEAD
-    if ~isfield(cfg,'chunkSizes') || ~isstruct(cfg.chunkSizes)
-        cfg.chunkSizes = struct();
-    end
-    if ~isfield(cfg.chunkSizes,'flattenSpectra')
-        cfg.chunkSizes.flattenSpectra = [];
-    end
-    if ~isfield(cfg.chunkSizes,'binSpectraRows')
-        cfg.chunkSizes.binSpectraRows = [];
-    end
-    if ~isfield(cfg.chunkSizes,'fisherPerClass')
-        cfg.chunkSizes.fisherPerClass = [];
-    end
-=======
     lowerText = lower(text);
     switch lowerText
         case 'true'
@@ -315,5 +286,4 @@
     end
 
     cfg = validate_configuration(cfg);
->>>>>>> 0d71c155
-end
+end
