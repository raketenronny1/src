--- conflicted
+++ resolved
@@ -145,17 +145,10 @@
                 return;
             end
         otherwise
-<<<<<<< HEAD
-            error('train_final_pipeline_model:UnsupportedClassifier', ...
-                  ['Unsupported classifier "%s". Troubleshooting tip: set pipelineConfig.classifier ', ...
-                   'to a supported option (e.g., "lda") or extend train_final_pipeline_model ', ...
-                   'to implement the desired classifier.'], pipelineConfig.classifier);
-=======
             msg = sprintf('Unsupported classifier: %s', pipelineConfig.classifier);
             entry = log_pipeline_message('error', sprintf('%s:Classifier', baseContext), msg);
             diagnostics = record_diagnostic(diagnostics, entry, [], 'error');
             error(msg);
->>>>>>> 4e634298
     end
 
     model.LDAModel = mdl;
