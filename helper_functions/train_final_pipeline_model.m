function [model, selectedIdx, selectedWn, diagnostics] = train_final_pipeline_model(X, y, wavenumbers, pipelineConfig, hyperparams)
%TRAIN_FINAL_PIPELINE_MODEL Train a final model for a given pipeline.
%   [MODEL, IDX, WN] = TRAIN_FINAL_PIPELINE_MODEL(X, Y, WN, PIPE, HYPER)
%   bins the spectra if required, performs feature selection according to the
%   pipeline specification and trains the configured classifier. The helper
%   returns the model struct along with the indices of selected features and
%   their corresponding wavenumbers.
%
%   Inputs
%       X              - training spectra (observations x features)
%       y              - class labels
%       wavenumbers    - row vector of wavenumbers
%       pipelineConfig - struct describing the pipeline
%       hyperparams    - struct of chosen hyperparameter values
%
%   Outputs
%       model      - struct containing fields used by APPLY_MODEL_TO_DATA
%       selectedIdx- indices of selected features after preprocessing
%       selectedWn - wavenumbers corresponding to selectedIdx
%
%   Date: 2025-06-16
%
%   This helper consolidates duplicated logic that was previously embedded
%   in the Phase 2 script. It mirrors the preprocessing steps used during
%   cross‑validation so the final model can be applied consistently later on.

    % Default outputs
    model = struct();
    selectedIdx = [];
    selectedWn = [];
    diagnostics = init_diagnostics();
    baseContext = sprintf('train_final_pipeline_model:%s', pipelineConfig.name);

    % Ensure wavenumbers row vector
    if iscolumn(wavenumbers)
        wavenumbers = wavenumbers';
    end

    [Xp, currentWn, preprocessInfo] = apply_pipeline_preprocessing(X, wavenumbers, hyperparams);
    model.binningFactor = preprocessInfo.binningFactor;

    [Xfs, selectionInfo] = fit_pipeline_feature_selection(Xp, y, pipelineConfig, hyperparams, currentWn);
    model.featureSelectionMethod = pipelineConfig.feature_selection_method;
    selectedIdx = selectionInfo.selectedFeatureIndices;
    selectedWn = selectionInfo.selectedWavenumbers;

    switch lower(model.featureSelectionMethod)
        case 'pca'
            model.PCACoeff = selectionInfo.PCACoeff;
            model.PCAMu = selectionInfo.PCAMu;
            model.selectedFeatureIndices = selectionInfo.selectedFeatureIndices;
        otherwise
            model.PCACoeff = [];
            model.PCAMu = [];
<<<<<<< HEAD
            model.selectedFeatureIndices = selectionInfo.selectedFeatureIndices;
            if isempty(selectedWn) && ~isempty(currentWn)
                selectedWn = currentWn(model.selectedFeatureIndices);
            end
=======
            if size(Xp,2) > 0 && size(Xp,1) > 1 && size(Xp,1) > size(Xp,2)
                try
                    [coeff, score, ~, ~, explained, mu] = pca(Xp);
                    if isfield(hyperparams, 'pcaVarianceToExplain')
                        cumExp = cumsum(explained);
                        nComp = find(cumExp >= hyperparams.pcaVarianceToExplain*100, 1, 'first');
                        if isempty(nComp); nComp = size(coeff,2); end
                    elseif isfield(hyperparams,'numPCAComponents')
                        nComp = min(hyperparams.numPCAComponents, size(coeff,2));
                    else
                        nComp = size(coeff,2);
                    end
                    coeff = coeff(:,1:nComp); score = score(:,1:nComp);
                    model.PCACoeff = coeff;
                    model.PCAMu = mu;
                    Xfs = score;
                    selectedIdx = 1:nComp;
                catch ME_pca
                    entry = log_pipeline_message('warning', sprintf('%s:PCA', baseContext), ...
                        'PCA failed (%s). Reverting to original features.', ME_pca.message);
                    diagnostics = record_diagnostic(diagnostics, entry, ME_pca, 'warning');
                    selectedIdx = 1:size(Xp,2);
                    Xfs = Xp;
                end
            else
                selectedIdx = 1:size(Xp,2);
            end
            selectedWn = [];
            model.selectedFeatureIndices = selectedIdx; % not used but keep for completeness

        case 'mrmr'
            if isfield(hyperparams, 'mrmrFeaturePercent')
                numFeat = ceil(hyperparams.mrmrFeaturePercent * size(Xp,2));
            else
                numFeat = size(Xp,2);
            end
            numFeat = min(numFeat, size(Xp,2));
            if numFeat>0 && size(Xp,1)>1 && length(unique(y))==2 && exist('fscmrmr','file')
                try
                    ycat = categorical(y);
                    [idx,~] = fscmrmr(Xp, ycat);
                    numFeat = min(numFeat, length(idx));
                    selectedIdx = idx(1:numFeat);
                catch ME_mrmr
                    entry = log_pipeline_message('warning', sprintf('%s:MRMR', baseContext), ...
                        'fscmrmr failed (%s). Using all features.', ME_mrmr.message);
                    diagnostics = record_diagnostic(diagnostics, entry, ME_mrmr, 'warning');
                    selectedIdx = 1:size(Xp,2);
                end
            else
                selectedIdx = 1:size(Xp,2);
            end
            Xfs = Xp(:,selectedIdx);
            selectedWn = currentWn(selectedIdx);
            model.selectedFeatureIndices = selectedIdx;

        otherwise
            selectedIdx = 1:size(Xp,2);
            Xfs = Xp;
            selectedWn = currentWn(selectedIdx);
            model.selectedFeatureIndices = selectedIdx;
>>>>>>> 6109b928
    end

    % --- Train classifier ---
    switch lower(pipelineConfig.classifier)
        case 'lda'
            try
                mdl = fitcdiscr(Xfs, y);
            catch ME_lda
                entry = log_pipeline_message('error', sprintf('%s:LDA', baseContext), ...
                    'Failed to train LDA classifier: %s', ME_lda.message);
                diagnostics = record_diagnostic(diagnostics, entry, ME_lda, 'error');
                model = struct();
                selectedIdx = [];
                selectedWn = [];
                return;
            end
        otherwise
            msg = sprintf('Unsupported classifier: %s', pipelineConfig.classifier);
            entry = log_pipeline_message('error', sprintf('%s:Classifier', baseContext), msg);
            diagnostics = record_diagnostic(diagnostics, entry, [], 'error');
            error(msg);
    end

    model.LDAModel = mdl;
    model.pipelineName = pipelineConfig.name;
    if strcmpi(diagnostics.status, 'ok')
        log_pipeline_message('info', baseContext, 'Successfully trained pipeline.');
    end
end

function diagnostics = init_diagnostics()
    diagnostics = struct();
    diagnostics.status = 'ok';
    diagnostics.entries = struct('timestamp',{},'level',{},'context',{},'message',{});
    diagnostics.errors = {};
end

function diagnostics = record_diagnostic(diagnostics, entry, exceptionObj, level)
    diagnostics.entries(end+1) = entry; %#ok<AGROW>
    if nargin >= 3 && ~isempty(exceptionObj)
        diagnostics.errors{end+1} = exceptionObj; %#ok<AGROW>
    end
    switch lower(level)
        case 'error'
            diagnostics.status = 'error';
        case 'warning'
            if ~strcmpi(diagnostics.status, 'error')
                diagnostics.status = 'warning';
            end
    end
end<|MERGE_RESOLUTION|>--- conflicted
+++ resolved
@@ -52,12 +52,6 @@
         otherwise
             model.PCACoeff = [];
             model.PCAMu = [];
-<<<<<<< HEAD
-            model.selectedFeatureIndices = selectionInfo.selectedFeatureIndices;
-            if isempty(selectedWn) && ~isempty(currentWn)
-                selectedWn = currentWn(model.selectedFeatureIndices);
-            end
-=======
             if size(Xp,2) > 0 && size(Xp,1) > 1 && size(Xp,1) > size(Xp,2)
                 try
                     [coeff, score, ~, ~, explained, mu] = pca(Xp);
@@ -119,7 +113,6 @@
             Xfs = Xp;
             selectedWn = currentWn(selectedIdx);
             model.selectedFeatureIndices = selectedIdx;
->>>>>>> 6109b928
     end
 
     % --- Train classifier ---
