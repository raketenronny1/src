% perform_inner_cv.m
%
% Helper function to perform inner cross-validation for hyperparameter tuning.
% Date: 2025-05-15 (Updated with fscmrmr fix; Corrected to enforce fisherFeaturePercent)

function [bestHyperparams, bestOverallPerfMetrics, diagnostics] = perform_inner_cv(...
    X_inner_train_full, y_inner_train_full, probeIDs_inner_train_full, ...
    pipelineConfig, wavenumbers_original, numInnerFolds, metricNames, positiveClassLabel)

    paramGridCells = {};
    paramNames = {};
    diagnostics = init_diagnostics('perform_inner_cv');

    if ismember('binningFactor', pipelineConfig.hyperparameters_to_tune)
        paramGridCells{end+1} = pipelineConfig.binningFactors(:)'; 
        paramNames{end+1} = 'binningFactor';
    end

    switch lower(pipelineConfig.feature_selection_method)
        case 'fisher'
            if ismember('fisherFeaturePercent', pipelineConfig.hyperparameters_to_tune)
                paramGridCells{end+1} = pipelineConfig.fisherFeaturePercent_range(:)';
                paramNames{end+1} = 'fisherFeaturePercent';
            end
        case 'pca'
            if ismember('pcaVarianceToExplain', pipelineConfig.hyperparameters_to_tune)
                paramGridCells{end+1} = pipelineConfig.pcaVarianceToExplain_range(:)'; 
                paramNames{end+1} = 'pcaVarianceToExplain';
            elseif ismember('numPCAComponents', pipelineConfig.hyperparameters_to_tune) 
                 paramGridCells{end+1} = pipelineConfig.numPCAComponents_range(:)'; 
                 paramNames{end+1} = 'numPCAComponents';
            end
        case 'mrmr'
            if ismember('mrmrFeaturePercent', pipelineConfig.hyperparameters_to_tune)
                paramGridCells{end+1} = pipelineConfig.mrmrFeaturePercent_range(:)';
                paramNames{end+1} = 'mrmrFeaturePercent';
            end
    end
    
    if isempty(paramGridCells)
        currentHyperparams = struct();
        if isfield(pipelineConfig,'binningFactors') && ~isempty(pipelineConfig.binningFactors) && ...
           ~ismember('binningFactor', pipelineConfig.hyperparameters_to_tune) 
             currentHyperparams.binningFactor = pipelineConfig.binningFactors(1); 
        elseif ~ismember('binningFactor', pipelineConfig.hyperparameters_to_tune)
             currentHyperparams.binningFactor = 1;
        end
        hyperparamCombinations = {currentHyperparams};
    else
        gridOutputs = cell(1, length(paramGridCells));
        [gridOutputs{:}] = ndgrid(paramGridCells{:}); 
        numCombinations = numel(gridOutputs{1});
        hyperparamCombinations = cell(numCombinations, 1);
        for iCombo = 1:numCombinations
            comboStruct = struct();
            for iParam = 1:length(paramNames)
                comboStruct.(paramNames{iParam}) = gridOutputs{iParam}(iCombo);
            end
             if ~isfield(comboStruct, 'binningFactor') 
                if isfield(pipelineConfig,'binningFactors') && ~isempty(pipelineConfig.binningFactors) && ...
                   ~ismember('binningFactor', pipelineConfig.hyperparameters_to_tune)
                    comboStruct.binningFactor = pipelineConfig.binningFactors(1); 
                elseif ~isfield(pipelineConfig,'binningFactors') 
                    comboStruct.binningFactor = 1; 
                end
            end
            hyperparamCombinations{iCombo} = comboStruct;
        end
    end
    
    priorityMetricName = 'F2_WHO3'; 
    f2_idx_in_metrics = find(strcmpi(metricNames, priorityMetricName));
    if isempty(f2_idx_in_metrics)
        entry = log_pipeline_message('warning', 'perform_inner_cv', ...
            'Priority metric F2_WHO3 not found in metricNames. Using "%s" for optimisation.', metricNames{1});
        diagnostics = record_diagnostic(diagnostics, entry, [], 'warning');
        f2_idx_in_metrics = 1;
        priorityMetricName = metricNames{1};
    end
    
    bestInnerPerfScore = -Inf; 
    bestHyperparams = struct();
    bestOverallPerfMetrics = struct(); 
    for iMet = 1:length(metricNames) 
        bestOverallPerfMetrics.(metricNames{iMet}) = NaN;
    end

    actualNumInnerFolds = numInnerFolds;
    uniqueProbesInner = unique(probeIDs_inner_train_full);
    if length(uniqueProbesInner) < numInnerFolds && length(uniqueProbesInner) > 0 
        actualNumInnerFolds = max(2, length(uniqueProbesInner)); 
    elseif isempty(uniqueProbesInner) && ~isempty(X_inner_train_full) 
         actualNumInnerFolds = 1; 
    end
    
    if isempty(X_inner_train_full) || length(unique(y_inner_train_full)) < 2 || actualNumInnerFolds < 2
        if ~isempty(hyperparamCombinations)
            bestHyperparams = hyperparamCombinations{1};
        else
            bestHyperparams = struct('binningFactor',1);
            if isfield(pipelineConfig,'binningFactors') && ~isempty(pipelineConfig.binningFactors)
                 bestHyperparams.binningFactor = pipelineConfig.binningFactors(1);
            end
        end
        for iMet = 1:length(metricNames), bestOverallPerfMetrics.(metricNames{iMet}) = 0; end
        entry = log_pipeline_message('error', 'perform_inner_cv', ...
            'Insufficient data or label diversity for inner CV. Returning defaults.');
        diagnostics = record_diagnostic(diagnostics, entry, [], 'error');
        return;
    end

    probe_WHO_Grade_inner = zeros(length(uniqueProbesInner), 1);
    [~, ~, groupIdxPerSpectrum_inner] = unique(probeIDs_inner_train_full, 'stable'); 
    for i = 1:length(uniqueProbesInner)
        probeSpectraLabels_inner = y_inner_train_full(groupIdxPerSpectrum_inner == i);
        if any(probeSpectraLabels_inner == positiveClassLabel)
            probe_WHO_Grade_inner(i) = positiveClassLabel;
        else
            probe_WHO_Grade_inner(i) = mode(probeSpectraLabels_inner);
        end
    end
    try
        innerCV_probeLevel = cvpartition(probe_WHO_Grade_inner, 'KFold', actualNumInnerFolds);
    catch ME_cvp
        entry = log_pipeline_message('warning', 'perform_inner_cv:cvpartition', ...
            'Stratified cvpartition failed (%s). Falling back to unstratified folds.', ME_cvp.message);
        diagnostics = record_diagnostic(diagnostics, entry, ME_cvp, 'warning');
        if actualNumInnerFolds >= 2 && length(probe_WHO_Grade_inner) >= actualNumInnerFolds
            try
                innerCV_probeLevel = cvpartition(length(probe_WHO_Grade_inner), 'KFold', actualNumInnerFolds);
            catch ME_cvp_unstrat
                entry = log_pipeline_message('error', 'perform_inner_cv:cvpartition', ...
                    'Failed to create inner CV folds: %s', ME_cvp_unstrat.message);
                diagnostics = record_diagnostic(diagnostics, entry, ME_cvp_unstrat, 'error');
                if ~isempty(hyperparamCombinations), bestHyperparams = hyperparamCombinations{1}; else, bestHyperparams = struct('binningFactor',1); end
                for iMet = 1:length(metricNames), bestOverallPerfMetrics.(metricNames{iMet}) = 0; end
                return;
            end
        else
            entry = log_pipeline_message('error', 'perform_inner_cv:cvpartition', ...
                'Not enough probes (%d) for %d folds.', length(probe_WHO_Grade_inner), actualNumInnerFolds);
            diagnostics = record_diagnostic(diagnostics, entry, [], 'error');
            if ~isempty(hyperparamCombinations), bestHyperparams = hyperparamCombinations{1}; else, bestHyperparams = struct('binningFactor',1); end
            for iMet = 1:length(metricNames), bestOverallPerfMetrics.(metricNames{iMet}) = 0; end
            return;
        end
    end

    for iCombo = 1:length(hyperparamCombinations)
        currentHyperparams = hyperparamCombinations{iCombo};
        tempFoldMetricsArr = NaN(actualNumInnerFolds, length(metricNames));

        for kInner = 1:actualNumInnerFolds
            isInnerTrainProbe_idx = training(innerCV_probeLevel, kInner);
            isInnerValProbe_idx   = test(innerCV_probeLevel, kInner);

            innerTrainProbeIDs = uniqueProbesInner(isInnerTrainProbe_idx);
            innerValProbeIDs   = uniqueProbesInner(isInnerValProbe_idx);

            idxInnerTrain_Spectra = ismember(probeIDs_inner_train_full, innerTrainProbeIDs);
            idxInnerVal_Spectra   = ismember(probeIDs_inner_train_full, innerValProbeIDs);

            X_train_fold = X_inner_train_full(idxInnerTrain_Spectra, :);
            y_train_fold = y_inner_train_full(idxInnerTrain_Spectra);
            X_val_fold   = X_inner_train_full(idxInnerVal_Spectra, :);
            y_val_fold   = y_inner_train_full(idxInnerVal_Spectra);
            
            if isempty(X_train_fold) || isempty(X_val_fold) || length(unique(y_train_fold))<2
                tempFoldMetricsArr(kInner, :) = NaN; 
                continue;
            end

            [X_train_p, current_w_fold, preprocessInfo] = apply_pipeline_preprocessing( ...
                X_train_fold, wavenumbers_original, currentHyperparams);
            X_val_p = apply_pipeline_preprocessing( ...
                X_val_fold, wavenumbers_original, currentHyperparams, preprocessInfo);

            if currentHyperparams.binningFactor > 1
                [X_train_p, current_w_fold] = bin_spectra(X_train_fold, wavenumbers_original, currentHyperparams.binningFactor);
                [X_val_p, ~] = bin_spectra(X_val_fold, wavenumbers_original, currentHyperparams.binningFactor);
            end

            selectedFcIdx_in_current_w = 1:size(X_train_p, 2); 

            switch lower(pipelineConfig.feature_selection_method)
                case 'fisher'
                    % --- FIX STARTS HERE ---
                    % This block is simplified to only handle `fisherFeaturePercent`.
                    if isfield(currentHyperparams, 'fisherFeaturePercent')
                        numFeat = ceil(currentHyperparams.fisherFeaturePercent * size(X_train_p,2));
                    else
                        % This error indicates a mismatch between the pipeline definition
                        % and the logic here. It's better to fail fast than use wrong logic.
                        error('perform_inner_cv:MissingHyperparameter', ...
                              'Fisher pipeline expects "fisherFeaturePercent" but it was not found.');
                    end
                    numFeat = min(numFeat, size(X_train_p,2));
                    % --- FIX ENDS HERE ---

                    if numFeat > 0 && size(X_train_p,1)>1 && length(unique(y_train_fold))==2
                        fisherRatios_inner = calculate_fisher_ratio(X_train_p, y_train_fold);
                        [~, sorted_idx_inner] = sort(fisherRatios_inner, 'descend', 'MissingPlacement','last');
                        selectedFcIdx_in_current_w = sorted_idx_inner(1:numFeat);
                    end
                case 'pca'
                    if size(X_train_p,2) > 0 && size(X_train_p,1) > 1 && size(X_train_p,1) > size(X_train_p,2) % N > P condition for standard PCA
                        try 
                            [coeff_i, score_train_i, ~, ~, explained_i, mu_pca_i] = pca(X_train_p);
                            numComponents_i = 0;
                            if isfield(currentHyperparams, 'pcaVarianceToExplain')
                                cumulativeExplained_i = cumsum(explained_i);
                                idx_pc = find(cumulativeExplained_i >= currentHyperparams.pcaVarianceToExplain*100, 1, 'first');
                                if isempty(idx_pc), numComponents_i = size(coeff_i,2); else, numComponents_i = idx_pc; end
                            else 
                                numComponents_i = min(currentHyperparams.numPCAComponents, size(coeff_i,2));
                            end
                            
                            if numComponents_i > 0 && size(score_train_i,2) >= numComponents_i
                                X_train_p = score_train_i(:, 1:numComponents_i);
                                X_val_p = (X_val_p - mu_pca_i) * coeff_i(:, 1:numComponents_i);
                                selectedFcIdx_in_current_w = 1:numComponents_i; 
                            end
                        catch ME_pca_inner
                            entry = log_pipeline_message('warning', sprintf('perform_inner_cv:%s:PCA', pipelineConfig.name), ...
                                'PCA failed on inner fold %d (combo %d): %s', kInner, iCombo, ME_pca_inner.message);
                            diagnostics = record_diagnostic(diagnostics, entry, ME_pca_inner, 'warning');
                            selectedFcIdx_in_current_w = [];
                        end
                    end
                case 'mrmr'
                    numFeat = ceil(currentHyperparams.mrmrFeaturePercent * size(X_train_p,2));
                    numFeat = min(numFeat, size(X_train_p,2));

                    if numFeat <=0 || size(X_train_p,2) == 0 
                        selectedFcIdx_in_current_w = 1:size(X_train_p,2); 
                    elseif ~(size(X_train_p,1)>1 && length(unique(y_train_fold))==2 && exist('fscmrmr','file'))
                        selectedFcIdx_in_current_w = 1:size(X_train_p,2); % Fallback to all
                    else
                        try
                            y_train_fold_cat = categorical(y_train_fold);
                            if size(X_train_p,2) == 0 % No features in input X
                                selectedFcIdx_in_current_w = []; 
                            else
                                [ranked_indices_inner, ~] = fscmrmr(X_train_p, y_train_fold_cat); 
                                actual_num_to_take_inner = min(numFeat, length(ranked_indices_inner));
                                if actual_num_to_take_inner > 0
                                    selectedFcIdx_in_current_w = ranked_indices_inner(1:actual_num_to_take_inner);
                                else
                                    selectedFcIdx_in_current_w = [];
                                end
                            end
                        catch ME_mrmr_inner
<<<<<<< HEAD
                            log_message('warning', 'MRMR feature selection failed: %s. Using all %d features for this fold.', ...
                                ME_mrmr_inner.message, size(X_train_p,2));
                            selectedFcIdx_in_current_w = 1:size(X_train_p,2);
=======
                            entry = log_pipeline_message('warning', sprintf('perform_inner_cv:%s:MRMR', pipelineConfig.name), ...
                                'fscmrmr failed on inner fold %d (combo %d): %s', kInner, iCombo, ME_mrmr_inner.message);
                            diagnostics = record_diagnostic(diagnostics, entry, ME_mrmr_inner, 'warning');
                            selectedFcIdx_in_current_w = [];
>>>>>>> dce13030
                        end
                    end
            end
            
            if isempty(selectedFcIdx_in_current_w) && size(X_train_p, 2) > 0
                entry = log_pipeline_message('warning', sprintf('perform_inner_cv:%s:FeatureSelection', pipelineConfig.name), ...
                    'Empty feature set on inner fold %d (combo %d). Marking fold as invalid.', kInner, iCombo);
                diagnostics = record_diagnostic(diagnostics, entry, [], 'warning');
                tempFoldMetricsArr(kInner, :) = NaN;
                continue;
            elseif isempty(X_train_p) || size(X_train_p,2) == 0
                tempFoldMetricsArr(kInner, :) = NaN; continue;
            end

            [X_fs_train_fold, selectionInfo] = fit_pipeline_feature_selection( ...
                X_train_p, y_train_fold, pipelineConfig, currentHyperparams, current_w_fold);
            X_fs_val_fold = apply_pipeline_feature_selection(X_val_p, selectionInfo);

            classifier_inner = [];
            if isempty(X_fs_train_fold) || size(X_fs_train_fold,1)<2 || length(unique(y_train_fold))<2
                entry = log_pipeline_message('warning', sprintf('perform_inner_cv:%s:DataCheck', pipelineConfig.name), ...
                    'Insufficient samples or class diversity on inner fold %d (combo %d).', kInner, iCombo);
                diagnostics = record_diagnostic(diagnostics, entry, [], 'warning');
                tempFoldMetricsArr(kInner, :) = NaN; continue;
            end

            switch lower(pipelineConfig.classifier)
                case 'lda'
                    if size(X_fs_train_fold, 2) == 1 && var(X_fs_train_fold) < 1e-9
                        entry = log_pipeline_message('warning', sprintf('perform_inner_cv:%s:LDA', pipelineConfig.name), ...
                            'Singular feature detected on inner fold %d (combo %d).', kInner, iCombo);
                        diagnostics = record_diagnostic(diagnostics, entry, [], 'warning');
                        tempFoldMetricsArr(kInner, :) = NaN; continue;
                    end
                    try
                        classifier_inner = fitcdiscr(X_fs_train_fold, y_train_fold);
                    catch ME_lda_inner
                        entry = log_pipeline_message('warning', sprintf('perform_inner_cv:%s:LDA', pipelineConfig.name), ...
                            'LDA failed on inner fold %d (combo %d): %s', kInner, iCombo, ME_lda_inner.message);
                        diagnostics = record_diagnostic(diagnostics, entry, ME_lda_inner, 'warning');
                        tempFoldMetricsArr(kInner, :) = NaN; continue;
                    end
            end

            if ~isempty(classifier_inner) && ~isempty(X_fs_val_fold) && ~isempty(y_val_fold)
                try
                    [y_pred_inner, y_scores_inner] = predict(classifier_inner, X_fs_val_fold);
                    currentInnerFoldMetricsStruct = evaluate_pipeline_metrics( ...
                        y_val_fold, y_pred_inner, y_scores_inner, classifier_inner.ClassNames, metricNames);
                    tempFoldMetricsArr(kInner, :) = cellfun(@(mn) currentInnerFoldMetricsStruct.(mn), metricNames);
                catch ME_predict_eval
                    entry = log_pipeline_message('warning', sprintf('perform_inner_cv:%s:Predict', pipelineConfig.name), ...
                        'Prediction or metric calculation failed on inner fold %d (combo %d): %s', kInner, iCombo, ME_predict_eval.message);
                    diagnostics = record_diagnostic(diagnostics, entry, ME_predict_eval, 'warning');
                    tempFoldMetricsArr(kInner, :) = NaN;
                end
            else
                tempFoldMetricsArr(kInner, :) = NaN;
            end
        end 
        
        meanPerfThisCombo = nanmean(tempFoldMetricsArr, 1);
        
        currentComboPriorityScore = meanPerfThisCombo(f2_idx_in_metrics);
        if isnan(currentComboPriorityScore), currentComboPriorityScore = -Inf; end

        if currentComboPriorityScore > bestInnerPerfScore
            bestInnerPerfScore = currentComboPriorityScore;
            bestHyperparams = currentHyperparams;
            for iMet = 1:length(metricNames)
                if iMet <= length(meanPerfThisCombo) 
                    bestOverallPerfMetrics.(metricNames{iMet}) = meanPerfThisCombo(iMet);
                else
                    bestOverallPerfMetrics.(metricNames{iMet}) = NaN; 
                end
            end
        end
    end 
    
    if isempty(fieldnames(bestHyperparams)) && ~isempty(hyperparamCombinations)
        bestHyperparams = hyperparamCombinations{1};
        for iMet=1:length(metricNames), bestOverallPerfMetrics.(metricNames{iMet}) = 0; end
        if isfield(bestOverallPerfMetrics, priorityMetricName) && ~isempty(f2_idx_in_metrics) % check f2_idx_in_metrics also
             bestOverallPerfMetrics.(metricNames{f2_idx_in_metrics}) = -Inf; % Ensure it doesn't look like a good result if all failed
        end
        entry = log_pipeline_message('error', sprintf('perform_inner_cv:%s', pipelineConfig.name), ...
            'No valid hyperparameter combination found. Defaulting to first combination.');
        diagnostics = record_diagnostic(diagnostics, entry, [], 'error');
    end
end

function diagnostics = init_diagnostics(context)
    diagnostics = struct();
    diagnostics.status = 'ok';
    diagnostics.entries = struct('timestamp',{},'level',{},'context',{},'message',{});
    diagnostics.errors = {};
    diagnostics.context = context;
end

function diagnostics = record_diagnostic(diagnostics, entry, exceptionObj, level)
    diagnostics.entries(end+1) = entry; %#ok<AGROW>
    if nargin >= 3 && ~isempty(exceptionObj)
        diagnostics.errors{end+1} = exceptionObj; %#ok<AGROW>
    end
    switch lower(level)
        case 'error'
            diagnostics.status = 'error';
        case 'warning'
            if ~strcmpi(diagnostics.status, 'error')
                diagnostics.status = 'warning';
            end
    end
end<|MERGE_RESOLUTION|>--- conflicted
+++ resolved
@@ -250,16 +250,10 @@
                                 end
                             end
                         catch ME_mrmr_inner
-<<<<<<< HEAD
-                            log_message('warning', 'MRMR feature selection failed: %s. Using all %d features for this fold.', ...
-                                ME_mrmr_inner.message, size(X_train_p,2));
-                            selectedFcIdx_in_current_w = 1:size(X_train_p,2);
-=======
                             entry = log_pipeline_message('warning', sprintf('perform_inner_cv:%s:MRMR', pipelineConfig.name), ...
                                 'fscmrmr failed on inner fold %d (combo %d): %s', kInner, iCombo, ME_mrmr_inner.message);
                             diagnostics = record_diagnostic(diagnostics, entry, ME_mrmr_inner, 'warning');
                             selectedFcIdx_in_current_w = [];
->>>>>>> dce13030
                         end
                     end
             end
