--- conflicted
+++ resolved
@@ -113,16 +113,11 @@
         spectrumIndexBlocks{end+1,1} = chunkSpectrumIdx; %#ok<AGROW>
     end
 
-<<<<<<< HEAD
-    if isempty(spectraBlocks)
-        error('flatten_spectra_for_pca: No valid spectra extracted.');
-=======
     if isempty(allSpectra_cell)
         error('flatten_spectra_for_pca:NoValidSpectra', ...
               ['No valid spectra extracted. Troubleshooting tip: confirm the CombinedSpectra ', ...
                'column contains numeric matrices with %d columns and that preprocessing ', ...
                'scripts completed successfully.'], numWavenumberPoints);
->>>>>>> 0d71c155
     end
 
     X_flat = vertcat(spectraBlocks{:});
