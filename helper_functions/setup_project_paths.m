%% setup_project_paths.m
%
% Helper to prepare and return common project paths. Optionally specify a
% phase name to create phase specific subfolders.
%
% P = setup_project_paths(projectRoot, phaseName, cfg)
%
% Inputs
%   projectRoot - base folder of the repository. If empty or not
%                 provided, get_project_root() is used.
%   phaseName   - optional string like 'Phase2'. If provided, the results,
%                 models and figures paths will include this subfolder.
%   cfg         - optional configuration struct. When provided, the helper
%                 respects cfg.dataDir, cfg.resultsDir, cfg.modelsDir and
%                 cfg.figuresDir values (or cfg.paths.<field> equivalents).
%
% The returned struct P contains fields:
%   projectRoot, srcPath, helperFunPath, dataPath,
%   resultsPath, modelsPath, figuresPath
%
% Directories are created if they do not exist. The helper functions path is
% added to the MATLAB search path if needed.
%
% Date: 2025-06-05
%
% Example:
%   P = setup_project_paths([], 'Phase2');
%   dataPath = P.dataPath;
%
function P = setup_project_paths(projectRoot, phaseName, cfg)
    if nargin < 1 || isempty(projectRoot)
        projectRoot = get_project_root();
    end
    if nargin < 2
        phaseName = '';
    end
    if nargin < 3 || ~isstruct(cfg)
        cfg = struct();
    end

    % Basic directories
    P.projectRoot    = projectRoot;
    P.srcPath        = fullfile(projectRoot, 'src');
    P.helperFunPath  = fullfile(P.srcPath, 'helper_functions');
<<<<<<< HEAD
=======
    P.pipelinePath   = fullfile(P.srcPath, 'pipelines');
    P.dataPath       = fullfile(projectRoot, 'data');
>>>>>>> 098a5e5e

    dataDirName    = get_cfg_dir(cfg, 'dataDir', 'data');
    resultsDirName = get_cfg_dir(cfg, 'resultsDir', 'results');
    modelsDirName  = get_cfg_dir(cfg, 'modelsDir', 'models');
    figuresDirName = get_cfg_dir(cfg, 'figuresDir', 'figures');

    P.dataPath    = resolve_dir(projectRoot, dataDirName);
    P.resultsPath = resolve_dir(projectRoot, resultsDirName);
    P.modelsPath  = resolve_dir(projectRoot, modelsDirName);
    P.figuresPath = resolve_dir(projectRoot, figuresDirName);

    if ~isempty(phaseName)
        P.resultsPath = fullfile(P.resultsPath, phaseName);
        P.modelsPath  = fullfile(P.modelsPath, phaseName);
        P.figuresPath = fullfile(P.figuresPath, phaseName);
    end

    % Ensure directories exist
    dirFields = {'resultsPath','modelsPath','figuresPath'};
    for i=1:numel(dirFields)
        d = P.(dirFields{i});
        if ~isempty(d) && ~isfolder(d)
            mkdir(d);
        end
    end

    % Add helper functions and pipeline classes to the MATLAB path
    if exist(P.helperFunPath, 'dir') && ~contains(path, P.helperFunPath)
        addpath(P.helperFunPath);
    end
<<<<<<< HEAD
end

function dirName = get_cfg_dir(cfg, fieldName, defaultValue)
    dirName = defaultValue;
    if isfield(cfg, fieldName) && ~isempty(cfg.(fieldName))
        dirName = cfg.(fieldName);
        return;
    end
    if isfield(cfg, 'paths') && isstruct(cfg.paths) && ...
            isfield(cfg.paths, fieldName) && ~isempty(cfg.paths.(fieldName))
        dirName = cfg.paths.(fieldName);
    end
end

function pathOut = resolve_dir(projectRoot, dirName)
    if isstring(dirName)
        dirName = char(dirName);
    end
    if isempty(dirName)
        pathOut = projectRoot;
        return;
    end
    if dirName(1) == '~'
        userDir = char(java.lang.System.getProperty('user.home'));
        pathOut = fullfile(userDir, dirName(2:end));
    elseif is_absolute_path(dirName)
        pathOut = dirName;
    else
        pathOut = fullfile(projectRoot, dirName);
    end
end

function tf = is_absolute_path(pathStr)
    if isempty(pathStr)
        tf = false;
        return;
    end
    tf = startsWith(pathStr, filesep) || ...
        ~isempty(regexp(pathStr, '^[A-Za-z]:', 'once'));
=======
    if exist(P.pipelinePath, 'dir') && ~contains(path, P.pipelinePath)
        addpath(P.pipelinePath);
    end
>>>>>>> 098a5e5e
end<|MERGE_RESOLUTION|>--- conflicted
+++ resolved
@@ -42,11 +42,8 @@
     P.projectRoot    = projectRoot;
     P.srcPath        = fullfile(projectRoot, 'src');
     P.helperFunPath  = fullfile(P.srcPath, 'helper_functions');
-<<<<<<< HEAD
-=======
     P.pipelinePath   = fullfile(P.srcPath, 'pipelines');
     P.dataPath       = fullfile(projectRoot, 'data');
->>>>>>> 098a5e5e
 
     dataDirName    = get_cfg_dir(cfg, 'dataDir', 'data');
     resultsDirName = get_cfg_dir(cfg, 'resultsDir', 'results');
@@ -77,7 +74,9 @@
     if exist(P.helperFunPath, 'dir') && ~contains(path, P.helperFunPath)
         addpath(P.helperFunPath);
     end
-<<<<<<< HEAD
+    if exist(P.pipelinePath, 'dir') && ~contains(path, P.pipelinePath)
+        addpath(P.pipelinePath);
+    end
 end
 
 function dirName = get_cfg_dir(cfg, fieldName, defaultValue)
@@ -117,9 +116,4 @@
     end
     tf = startsWith(pathStr, filesep) || ...
         ~isempty(regexp(pathStr, '^[A-Za-z]:', 'once'));
-=======
-    if exist(P.pipelinePath, 'dir') && ~contains(path, P.pipelinePath)
-        addpath(P.pipelinePath);
-    end
->>>>>>> 098a5e5e
 end