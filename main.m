function main(cfgInput)
%MAIN Execute the core project phases with the supplied configuration.
%
%   MAIN() loads config/default.yaml and runs phases 2–4 sequentially.
%   MAIN(configPath) loads overrides from the provided YAML file before
%   executing the phases.
%   MAIN(cfgStruct) accepts an existing configuration struct.
%
%   Example:
%       main('config/custom.yaml');

<<<<<<< HEAD
    cfg = resolve_cfg_input(nargin, cfgInput);
=======
helperPath = fullfile(fileparts(mfilename('fullpath')), 'helper_functions');
if exist('configure_cfg','file') ~= 2 && isfolder(helperPath)
    addpath(helperPath);
end

cfg = configure_cfg();
>>>>>>> 098a5e5e

    run_phase2_model_selection(cfg);
    run_phase3_final_evaluation(cfg);
    run_phase4_feature_interpretation(cfg);
end

<<<<<<< HEAD
function cfg = resolve_cfg_input(narginValue, cfgInput)
    if narginValue == 0 || isempty(cfgInput)
        cfg = configure_cfg();
    elseif isstruct(cfgInput)
        cfg = configure_cfg(cfgInput);
    elseif ischar(cfgInput) || (isstring(cfgInput) && isscalar(cfgInput))
        cfg = configure_cfg('configFile', char(cfgInput));
    else
        error('main:InvalidConfigInput', ...
            'Config input must be empty, a struct or a file path.');
    end
end
=======
cfg = validate_configuration(cfg);

run_phase2_model_selection(cfg);
run_phase3_final_evaluation(cfg);
run_phase4_feature_interpretation(cfg);
>>>>>>> 098a5e5e
<|MERGE_RESOLUTION|>--- conflicted
+++ resolved
@@ -9,39 +9,20 @@
 %   Example:
 %       main('config/custom.yaml');
 
-<<<<<<< HEAD
-    cfg = resolve_cfg_input(nargin, cfgInput);
-=======
 helperPath = fullfile(fileparts(mfilename('fullpath')), 'helper_functions');
 if exist('configure_cfg','file') ~= 2 && isfolder(helperPath)
     addpath(helperPath);
 end
 
 cfg = configure_cfg();
->>>>>>> 098a5e5e
 
     run_phase2_model_selection(cfg);
     run_phase3_final_evaluation(cfg);
     run_phase4_feature_interpretation(cfg);
 end
 
-<<<<<<< HEAD
-function cfg = resolve_cfg_input(narginValue, cfgInput)
-    if narginValue == 0 || isempty(cfgInput)
-        cfg = configure_cfg();
-    elseif isstruct(cfgInput)
-        cfg = configure_cfg(cfgInput);
-    elseif ischar(cfgInput) || (isstring(cfgInput) && isscalar(cfgInput))
-        cfg = configure_cfg('configFile', char(cfgInput));
-    else
-        error('main:InvalidConfigInput', ...
-            'Config input must be empty, a struct or a file path.');
-    end
-end
-=======
 cfg = validate_configuration(cfg);
 
 run_phase2_model_selection(cfg);
 run_phase3_final_evaluation(cfg);
-run_phase4_feature_interpretation(cfg);
->>>>>>> 098a5e5e
+run_phase4_feature_interpretation(cfg);