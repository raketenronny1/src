function run_phase3_final_evaluation(cfg)
%RUN_PHASE3_FINAL_EVALUATION
%
% Apply each pipeline model saved in Phase 2 to the test data and compare
% performance for different outlier-handling strategies. When Phase 2 was
% executed with `parallelOutlierComparison`, the script evaluates the
% resulting model sets separately and reports results for test data with
% and without joint Hotelling T2 / Q-statistic outliers.

%% 0. Configuration
if nargin < 1
    cfg = struct();
end
<<<<<<< HEAD
if ~isfield(cfg,'projectRoot'); cfg.projectRoot = pwd; end
if ~isfield(cfg,'outlierAlpha'); cfg.outlierAlpha = 0.01; end
if ~isfield(cfg,'outlierVarianceToModel'); cfg.outlierVarianceToModel = 0.95; end
if ~isfield(cfg,'verbose'); cfg.verbose = true; end
=======

helperPath = fullfile(fileparts(mfilename('fullpath')), 'helper_functions');
if exist('configure_cfg','file') ~= 2 && isfolder(helperPath)
    addpath(helperPath);
end

cfg = configure_cfg(cfg);
cfg = validate_configuration(cfg);

runConfig = load_run_configuration(cfg.projectRoot, cfg);
phase3Config = runConfig.phase3;
metricNamesEval = phase3Config.metrics;
probeMetricNames = phase3Config.probeMetrics;
positiveClassLabel = runConfig.classLabels.positive;
negativeClassLabel = runConfig.classLabels.negative;
>>>>>>> 3007662e

P = setup_project_paths(cfg.projectRoot,'Phase3');
resultsPath = P.resultsPath;
figuresPath = P.figuresPath;
modelsPathP2 = fullfile(cfg.projectRoot,'models','Phase2');
resultsPathP2 = fullfile(cfg.projectRoot,'results','Phase2');
if ~isfolder(resultsPath); mkdir(resultsPath); end
if ~isfolder(figuresPath); mkdir(figuresPath); end

logger = setup_logging(cfg, 'Phase3_FinalEvaluation');
loggerCleanup = onCleanup(@()logger.closeFcn()); %#ok<NASGU>
log_message('info', 'PHASE 3: Final Evaluation - %s', string(datetime('now')));

%% 1. Load test data and build evaluation variants
log_message('info', 'Loading test set...');
dataPath = P.dataPath;
testData = load_dataset_split(dataPath, 'test');
wavenumbers = testData.wavenumbers;
X_test = testData.X;
y_test = testData.y;
probeIDs_test = testData.probeIDs;

testVariants = build_test_variants(X_test, y_test, probeIDs_test, cfg);

%% 2. Locate model sets and Phase 2 results
modelSets = discover_model_sets(modelsPathP2, resultsPathP2);
if isempty(modelSets)
    error('No Phase 2 models found in %s.', modelsPathP2);
end

%% 3. Evaluate models across variants
resultsByVariant = struct('id',{},'description',{},'modelSets',{});
bestModelInfo = struct('variantID',{},'modelSetID',{},'modelName',{},'metrics',{},'modelFile',{});

variantReporter = ProgressReporter('Phase 3 variants', numel(testVariants), 'Verbose', cfg.verbose, 'ThrottleSeconds', 0);

for v = 1:numel(testVariants)
    variant = testVariants(v);
    log_message('info', 'Evaluating test variant: %s', variant.description);
    variantResults = struct('modelSetID',{},'modelSetDescription',{},'models',{});
    bestScore = -Inf; bestEntry = struct();
    modelSetReporter = ProgressReporter(sprintf('Model sets - %s', variant.id), numel(modelSets), 'Verbose', cfg.verbose, 'ThrottleSeconds', 0);

    for s = 1:numel(modelSets)
        modelSet = modelSets(s);
        fprintf('  Model set: %s\n', modelSet.description);
<<<<<<< HEAD
        models = evaluate_model_set(modelSet, variant, wavenumbers, metricNamesEval, figuresPath, 'Verbose', cfg.verbose);
=======
        models = evaluate_model_set(modelSet, variant, wavenumbers, metricNamesEval, figuresPath, positiveClassLabel, negativeClassLabel, probeMetricNames);
>>>>>>> 3007662e
        variantResults(end+1).modelSetID = modelSet.id; %#ok<AGROW>
        variantResults(end).modelSetDescription = modelSet.description;
        variantResults(end).models = models;

        % Track best model for this variant based on F2_WHO3
        for mIdx = 1:numel(models)
            if isfield(models(mIdx).metrics,'F2_WHO3') && models(mIdx).metrics.F2_WHO3 > bestScore
                bestScore = models(mIdx).metrics.F2_WHO3;
                bestEntry.variantID = variant.id;
                bestEntry.modelSetID = modelSet.id;
                bestEntry.modelName = models(mIdx).name;
                bestEntry.metrics = models(mIdx).metrics;
                bestEntry.modelFile = models(mIdx).modelFile;
            end
        end
        modelSetReporter.update(1, sprintf('%s complete', modelSet.id));
    end

    resultsByVariant(v).id = variant.id; %#ok<AGROW>
    resultsByVariant(v).description = variant.description;
    resultsByVariant(v).modelSets = variantResults;
    if ~isempty(fieldnames(bestEntry))
        bestModelInfo(v) = bestEntry; %#ok<AGROW>
    end
    variantReporter.update(1, sprintf('%s complete', variant.id));
    if cfg.verbose
        fprintf('Completed evaluations for variant %s.\n', variant.id);
    end
end

%% Save combined results
dateStr = string(datetime('now','Format','yyyyMMdd'));
resultsFile = fullfile(resultsPath,sprintf('%s_Phase3_ParallelComparisonResults.mat',dateStr));
save(resultsFile,'resultsByVariant','bestModelInfo','testVariants','modelSets');
log_message('info', 'Saved Phase 3 comparison results to %s', resultsFile);

end

%% Helper functions
function testVariants = build_test_variants(X_test, y_test, probeIDs_test, cfg)

    testVariants = struct('id',{},'description',{},'X',{},'y',{},'probeIDs',{},'mask',{},'outlierInfo',{});
    baseVariant = struct('id','FullTest', ...
        'description','All test spectra (no outlier removal)', ...
        'X', X_test, ...
        'y', y_test, ...
        'probeIDs', probeIDs_test, ...
        'mask', true(size(y_test)), ...
        'outlierInfo', []);
    testVariants(end+1) = baseVariant; %#ok<AGROW>

    try
        outlierStruct = identify_joint_t2q_outliers(X_test, cfg.outlierAlpha, cfg.outlierVarianceToModel);
        keepMask = outlierStruct.isJointInlier;
        if any(keepMask) && any(outlierStruct.isJointOutlier)
            filteredVariant = baseVariant;
            filteredVariant.id = 'FilteredTest';
            filteredVariant.description = sprintf('Test spectra without joint T2/Q outliers (%d removed)', ...
                outlierStruct.numJointOutliers);
            filteredVariant.X = X_test(keepMask,:);
            filteredVariant.y = y_test(keepMask);
            filteredVariant.probeIDs = probeIDs_test(keepMask);
            filteredVariant.mask = keepMask;
            filteredVariant.outlierInfo = outlierStruct;
            testVariants(end+1) = filteredVariant; %#ok<AGROW>
            log_message('info', 'Joint T2/Q filtering removed %d/%d test spectra.', ...
                outlierStruct.numJointOutliers, numel(keepMask));
        end
    catch ME
        log_message('warning', 'Failed to compute joint outliers on test set: %s', ME.message);
    end
end

function modelSets = discover_model_sets(modelsPathP2, resultsPathP2)

    modelSets = struct('id',{},'description',{},'modelsDir',{},'resultsDir',{},'modelFiles',{},'cvData',{},'pipelines',{},'metricNames',{});

    % Helper to register a model directory
    function addModelSet(setID, setDescription, modelDir, resultsDir)
        files = dir(fullfile(modelDir, '*_Phase2_*_Model.mat'));
        if isempty(files)
            return;
        end
        files = select_latest_models(files);
        cvInfo = load_cv_results(resultsDir);
        modelSets(end+1) = struct( ...
            'id', setID, ...
            'description', setDescription, ...
            'modelsDir', modelDir, ...
            'resultsDir', resultsDir, ...
            'modelFiles', files, ...
            'cvData', cvInfo.cvData, ...
            'pipelines', cvInfo.pipelines, ...
            'metricNames', cvInfo.metricNames); %#ok<AGROW>
    end

    % Root directory (legacy single-run scenario)
    addModelSet('Default','Models (root Phase2 directory)', modelsPathP2, resultsPathP2);

    % Subdirectories for parallel comparisons
    dirInfo = dir(modelsPathP2);
    for i = 1:numel(dirInfo)
        if dirInfo(i).isdir && ~ismember(dirInfo(i).name,{'.','..'})
            subdir = fullfile(modelsPathP2, dirInfo(i).name);
            addModelSet(dirInfo(i).name, sprintf('Models - %s', dirInfo(i).name), subdir, fullfile(resultsPathP2, dirInfo(i).name));
        end
    end

    % Remove duplicates if both root and subdir have identical IDs with no files
    modelSets = modelSets(~arrayfun(@(s) isempty(s.modelFiles), modelSets));
end

function files = select_latest_models(modelFiles)

    fileMap = containers.Map();
    for i = 1:numel(modelFiles)
        tokens = regexp(modelFiles(i).name,'^\d+_Phase2_(.+)_Model\.mat$','tokens','once');
        if isempty(tokens); continue; end
        pipe = tokens{1};
        if ~isKey(fileMap, pipe) || modelFiles(i).datenum > fileMap(pipe).datenum
            fileMap(pipe) = modelFiles(i);
        end
    end
    filesCell = values(fileMap);
    files = [filesCell{:}];
    [~,order] = sort({files.name});
    files = files(order);
end

function cvInfo = load_cv_results(resultsDir)

    cvInfo = struct('cvData',[],'pipelines',[],'metricNames',[]);
    if ~isfolder(resultsDir)
        return;
    end
    resFile = dir(fullfile(resultsDir,'*_Phase2_*_AllPipelineResults.mat'));
    if isempty(resFile)
        return;
    end
    [~,idx] = sort([resFile.datenum],'descend');
    tmp = load(fullfile(resFile(idx(1)).folder,resFile(idx(1)).name));
    if isfield(tmp,'resultsPerPipeline'); cvInfo.cvData = tmp.resultsPerPipeline; end
    if isfield(tmp,'pipelines'); cvInfo.pipelines = tmp.pipelines; end
    if isfield(tmp,'metricNames'); cvInfo.metricNames = tmp.metricNames; end
end

<<<<<<< HEAD
function models = evaluate_model_set(modelSet, variant, wavenumbers, metricNamesEval, figuresPath, varargin)
=======
function models = evaluate_model_set(modelSet, variant, wavenumbers, metricNamesEval, figuresPath, positiveClassLabel, negativeClassLabel, probeMetricNames)
>>>>>>> 3007662e

    models = struct('name',{},'metrics',{},'modelFile',{},'scores',{},'predicted',{},'probeTable',{},'probeMetrics',{},'CV_Metrics',{},'rocFile',{});
    X = variant.X;
    y = variant.y;
    probeIDs = variant.probeIDs;

    pipeline_names_from_cv = {};
    if ~isempty(modelSet.pipelines)
        pipeline_names_from_cv = cellfun(@extract_pipeline_name, modelSet.pipelines, 'UniformOutput', false);
    end

    p = inputParser();
    addParameter(p, 'Verbose', true, @(v) islogical(v) || isnumeric(v));
    parse(p, varargin{:});
    verbose = logical(p.Results.Verbose);

    modelReporter = ProgressReporter(sprintf('Models - %s | %s', modelSet.id, variant.id), numel(modelSet.modelFiles), 'Verbose', verbose, 'ThrottleSeconds', 0);

    for i=1:numel(modelSet.modelFiles)
        mf = fullfile(modelSet.modelFiles(i).folder,modelSet.modelFiles(i).name);
        S = load(mf,'finalModel','aggHyper','selectedIdx','selectedWn','ds'); %#ok<NASGU>
        if ~isfield(S,'finalModel')
<<<<<<< HEAD
            warning('Model file %s missing finalModel. Skipping.', mf);
            modelReporter.update(1, sprintf('%s missing finalModel', modelSet.modelFiles(i).name));
=======
            log_message('warning', 'Model file %s missing finalModel. Skipping.', mf);
>>>>>>> 3007662e
            continue;
        end
        finalModel = S.finalModel;
        if isa(finalModel,'pipelines.TrainedClassificationPipeline')
            mdlName = char(finalModel.Name);
        elseif isfield(finalModel,'pipelineName')
            mdlName = finalModel.pipelineName;
        elseif isfield(finalModel,'featureSelectionMethod')
            mdlName = finalModel.featureSelectionMethod;
        else
            mdlName = sprintf('Model_%d', i);
        end
        mdlName = char(mdlName);

        [ypred,score] = apply_model_to_data(finalModel,X,wavenumbers);
        [metrics, posScores] = evaluate_pipeline_metrics(y, ypred, score, finalModel.LDAModel.ClassNames, metricNamesEval);
        if isempty(posScores) && ~isempty(score)
            posIdx = find(finalModel.LDAModel.ClassNames==3, 1, 'first');
            if ~isempty(posIdx)
                posScores = score(:, posIdx);
            end
        end

        entry = struct();
        entry.name = mdlName;
        entry.metrics = metrics;
        entry.modelFile = mf;
        entry.scores = posScores;
        entry.predicted = ypred;

        [probeTable,probeMetrics] = aggregate_probe_metrics(probeIDs,y,posScores,ypred,metricNamesEval);
        entry.probeTable = probeTable;
        entry.probeMetrics = probeMetrics;

        % Attach CV metrics if available
        if ~isempty(modelSet.cvData)
            idx = find(strcmpi(pipeline_names_from_cv, entry.name),1);
            if ~isempty(idx) && numel(modelSet.cvData) >= idx
                entry.CV_Metrics = modelSet.cvData{idx}.outerFoldMetrics_mean;
            end
        end

        % ROC curve file per variant/model set combination
        if isempty(posScores)
            Xroc = [0 1]; Yroc = [0 1]; AUC = NaN;
        else
            [Xroc,Yroc,~,AUC] = perfcurve(y,posScores,3);
        end
        rocFile = fullfile(figuresPath,sprintf('ROC_%s_%s_%s.png', entry.name, modelSet.id, variant.id));
        fig = figure('Visible','off');
        plot(Xroc,Yroc,'LineWidth',1.5); grid on;
        xlabel('False positive rate'); ylabel('True positive rate');
        title(sprintf('ROC - %s (%s, %s) AUC %.3f',entry.name,modelSet.id,variant.id,AUC));
        saveas(fig,rocFile); close(fig);
        entry.rocFile = rocFile;

        models(end+1) = entry; %#ok<AGROW>
        modelReporter.update(1, sprintf('%s complete', entry.name));
    end
end

function [tbl,metrics] = aggregate_probe_metrics(probeIDs,yTrue,scores,yPred,metricNames,positiveClassLabel,negativeClassLabel,probeMetricNames)
    if nargin < 8 || isempty(probeMetricNames)
        probeMetricNames = metricNames;
    end
    % probeIDs should be an array of probe identifiers (numeric or string).
    probeIDs = string(probeIDs); % ensure string comparison
    probes = unique(probeIDs,'stable');
    tbl = table();
    tbl.Diss_ID = probes;
    tbl.TrueLabel = zeros(numel(probes),1);
    tbl.MeanProbWHO3 = zeros(numel(probes),1);
    tbl.PredLabel = zeros(numel(probes),1);
    for i=1:numel(probes)
        idx = strcmp(probeIDs,probes(i));
        tbl.TrueLabel(i) = mode(yTrue(idx));
        if isempty(scores)
            tbl.MeanProbWHO3(i) = NaN;
        else
            tbl.MeanProbWHO3(i) = mean(scores(idx));
        end
        tbl.PredLabel(i) = tbl.MeanProbWHO3(i)>0.5; % 0=>WHO1, 1=>WHO3
        tbl.PredLabel(i) = tbl.PredLabel(i).*2+1; % convert 0->1,1->3
    end
    metrics = evaluate_pipeline_metrics(tbl.TrueLabel,tbl.PredLabel,tbl.MeanProbWHO3,[],metricNames);
end<|MERGE_RESOLUTION|>--- conflicted
+++ resolved
@@ -11,12 +11,6 @@
 if nargin < 1
     cfg = struct();
 end
-<<<<<<< HEAD
-if ~isfield(cfg,'projectRoot'); cfg.projectRoot = pwd; end
-if ~isfield(cfg,'outlierAlpha'); cfg.outlierAlpha = 0.01; end
-if ~isfield(cfg,'outlierVarianceToModel'); cfg.outlierVarianceToModel = 0.95; end
-if ~isfield(cfg,'verbose'); cfg.verbose = true; end
-=======
 
 helperPath = fullfile(fileparts(mfilename('fullpath')), 'helper_functions');
 if exist('configure_cfg','file') ~= 2 && isfolder(helperPath)
@@ -32,7 +26,6 @@
 probeMetricNames = phase3Config.probeMetrics;
 positiveClassLabel = runConfig.classLabels.positive;
 negativeClassLabel = runConfig.classLabels.negative;
->>>>>>> 3007662e
 
 P = setup_project_paths(cfg.projectRoot,'Phase3');
 resultsPath = P.resultsPath;
@@ -79,11 +72,7 @@
     for s = 1:numel(modelSets)
         modelSet = modelSets(s);
         fprintf('  Model set: %s\n', modelSet.description);
-<<<<<<< HEAD
-        models = evaluate_model_set(modelSet, variant, wavenumbers, metricNamesEval, figuresPath, 'Verbose', cfg.verbose);
-=======
         models = evaluate_model_set(modelSet, variant, wavenumbers, metricNamesEval, figuresPath, positiveClassLabel, negativeClassLabel, probeMetricNames);
->>>>>>> 3007662e
         variantResults(end+1).modelSetID = modelSet.id; %#ok<AGROW>
         variantResults(end).modelSetDescription = modelSet.description;
         variantResults(end).models = models;
@@ -230,11 +219,7 @@
     if isfield(tmp,'metricNames'); cvInfo.metricNames = tmp.metricNames; end
 end
 
-<<<<<<< HEAD
-function models = evaluate_model_set(modelSet, variant, wavenumbers, metricNamesEval, figuresPath, varargin)
-=======
 function models = evaluate_model_set(modelSet, variant, wavenumbers, metricNamesEval, figuresPath, positiveClassLabel, negativeClassLabel, probeMetricNames)
->>>>>>> 3007662e
 
     models = struct('name',{},'metrics',{},'modelFile',{},'scores',{},'predicted',{},'probeTable',{},'probeMetrics',{},'CV_Metrics',{},'rocFile',{});
     X = variant.X;
@@ -257,12 +242,7 @@
         mf = fullfile(modelSet.modelFiles(i).folder,modelSet.modelFiles(i).name);
         S = load(mf,'finalModel','aggHyper','selectedIdx','selectedWn','ds'); %#ok<NASGU>
         if ~isfield(S,'finalModel')
-<<<<<<< HEAD
-            warning('Model file %s missing finalModel. Skipping.', mf);
-            modelReporter.update(1, sprintf('%s missing finalModel', modelSet.modelFiles(i).name));
-=======
             log_message('warning', 'Model file %s missing finalModel. Skipping.', mf);
->>>>>>> 3007662e
             continue;
         end
         finalModel = S.finalModel;
