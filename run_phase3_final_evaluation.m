--- conflicted
+++ resolved
@@ -238,15 +238,6 @@
         end
         mdlName = char(mdlName);
 
-<<<<<<< HEAD
-        [ypred,score,classNames] = apply_model_to_data(finalModel,X,wavenumbers);
-        posIdx = find(classNames==3,1);
-        if isempty(posIdx)
-            warning('Positive class (3) not found in model %s scores. Skipping.', mdlName);
-            continue;
-        end
-        metrics = calculate_performance_metrics(y,ypred,score(:,posIdx),3,metricNamesEval);
-=======
         [ypred,score] = apply_model_to_data(finalModel,X,wavenumbers);
         [metrics, posScores] = evaluate_pipeline_metrics(y, ypred, score, finalModel.LDAModel.ClassNames, metricNamesEval);
         if isempty(posScores) && ~isempty(score)
@@ -255,7 +246,6 @@
                 posScores = score(:, posIdx);
             end
         end
->>>>>>> 9be6b1f6
 
         entry = struct();
         entry.name = mdlName;
@@ -294,28 +284,10 @@
     end
 end
 
-<<<<<<< HEAD
-function name = extract_pipeline_name(pipelineEntry)
-    if isa(pipelineEntry, 'pipelines.ClassificationPipeline')
-        name = char(pipelineEntry.Name);
-    elseif isobject(pipelineEntry) && isprop(pipelineEntry, 'Name')
-        name = char(pipelineEntry.Name);
-    elseif isstruct(pipelineEntry) && isfield(pipelineEntry, 'name')
-        name = pipelineEntry.name;
-    elseif isstruct(pipelineEntry) && isfield(pipelineEntry, 'pipelineName')
-        name = pipelineEntry.pipelineName;
-    else
-        name = '';
-    end
-end
-
-function [tbl,metrics] = aggregate_probe_metrics(probeIDs,yTrue,scores,yPred,metricNames)
-=======
 function [tbl,metrics] = aggregate_probe_metrics(probeIDs,yTrue,scores,yPred,metricNames,positiveClassLabel,negativeClassLabel,probeMetricNames)
     if nargin < 8 || isempty(probeMetricNames)
         probeMetricNames = metricNames;
     end
->>>>>>> 9be6b1f6
     % probeIDs should be an array of probe identifiers (numeric or string).
     probeIDs = string(probeIDs); % ensure string comparison
     probes = unique(probeIDs,'stable');
