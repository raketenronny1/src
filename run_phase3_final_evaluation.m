function run_phase3_final_evaluation(cfg)
%RUN_PHASE3_FINAL_EVALUATION
%
% Apply each pipeline model saved in Phase 2 to the test data and compare
% performance for different outlier-handling strategies. When Phase 2 was
% executed with `parallelOutlierComparison`, the script evaluates the
% resulting model sets separately and reports results for test data with
% and without joint Hotelling T2 / Q-statistic outliers.

%% 0. Configuration
if nargin < 1
    cfg = struct();
end

helperPath = fullfile(fileparts(mfilename('fullpath')), 'helper_functions');
if exist('configure_cfg','file') ~= 2 && isfolder(helperPath)
    addpath(helperPath);
end

cfg = configure_cfg(cfg);
cfg = validate_configuration(cfg);

runConfig = load_run_configuration(cfg.projectRoot, cfg);
phase3Config = runConfig.phase3;
metricNamesEval = phase3Config.metrics;
probeMetricNames = phase3Config.probeMetrics;
positiveClassLabel = runConfig.classLabels.positive;
negativeClassLabel = runConfig.classLabels.negative;

P = setup_project_paths(cfg.projectRoot,'Phase3');
resultsPath = P.resultsPath;
figuresPath = P.figuresPath;
modelsPathP2 = fullfile(cfg.projectRoot,'models','Phase2');
resultsPathP2 = fullfile(cfg.projectRoot,'results','Phase2');
if ~isfolder(resultsPath); mkdir(resultsPath); end
if ~isfolder(figuresPath); mkdir(figuresPath); end

logger = setup_logging(cfg, 'Phase3_FinalEvaluation');
loggerCleanup = onCleanup(@()logger.closeFcn()); %#ok<NASGU>
log_message('info', 'PHASE 3: Final Evaluation - %s', string(datetime('now')));

%% 1. Load test data and build evaluation variants
log_message('info', 'Loading test set...');
dataPath = P.dataPath;
testData = load_dataset_split(dataPath, 'test');
wavenumbers = testData.wavenumbers;
X_test = testData.X;
y_test = testData.y;
probeIDs_test = testData.probeIDs;

testVariants = build_test_variants(X_test, y_test, probeIDs_test, cfg);

%% 2. Locate model sets and Phase 2 results
modelSets = discover_model_sets(modelsPathP2, resultsPathP2);
if isempty(modelSets)
    error('No Phase 2 models found in %s.', modelsPathP2);
end

%% 3. Evaluate models across variants
resultsByVariant = struct('id',{},'description',{},'modelSets',{});
bestModelInfo = struct('variantID',{},'modelSetID',{},'modelName',{},'metrics',{},'modelFile',{});

for v = 1:numel(testVariants)
    variant = testVariants(v);
    log_message('info', 'Evaluating test variant: %s', variant.description);
    variantResults = struct('modelSetID',{},'modelSetDescription',{},'models',{});
    bestScore = -Inf; bestEntry = struct();

    for s = 1:numel(modelSets)
        modelSet = modelSets(s);
<<<<<<< HEAD
        log_message('info', '  Model set: %s', modelSet.description);
        models = evaluate_model_set(modelSet, variant, wavenumbers, metricNamesEval, figuresPath);
=======
        fprintf('  Model set: %s\n', modelSet.description);
        models = evaluate_model_set(modelSet, variant, wavenumbers, metricNamesEval, figuresPath, positiveClassLabel, negativeClassLabel, probeMetricNames);
>>>>>>> dce13030
        variantResults(end+1).modelSetID = modelSet.id; %#ok<AGROW>
        variantResults(end).modelSetDescription = modelSet.description;
        variantResults(end).models = models;

        % Track best model for this variant based on F2_WHO3
        for mIdx = 1:numel(models)
            if isfield(models(mIdx).metrics,'F2_WHO3') && models(mIdx).metrics.F2_WHO3 > bestScore
                bestScore = models(mIdx).metrics.F2_WHO3;
                bestEntry.variantID = variant.id;
                bestEntry.modelSetID = modelSet.id;
                bestEntry.modelName = models(mIdx).name;
                bestEntry.metrics = models(mIdx).metrics;
                bestEntry.modelFile = models(mIdx).modelFile;
            end
        end
    end

    resultsByVariant(v).id = variant.id; %#ok<AGROW>
    resultsByVariant(v).description = variant.description;
    resultsByVariant(v).modelSets = variantResults;
    if ~isempty(fieldnames(bestEntry))
        bestModelInfo(v) = bestEntry; %#ok<AGROW>
    end
end

%% Save combined results
dateStr = string(datetime('now','Format','yyyyMMdd'));
resultsFile = fullfile(resultsPath,sprintf('%s_Phase3_ParallelComparisonResults.mat',dateStr));
save(resultsFile,'resultsByVariant','bestModelInfo','testVariants','modelSets');
log_message('info', 'Saved Phase 3 comparison results to %s', resultsFile);

end

%% Helper functions
function testVariants = build_test_variants(X_test, y_test, probeIDs_test, cfg)

    testVariants = struct('id',{},'description',{},'X',{},'y',{},'probeIDs',{},'mask',{},'outlierInfo',{});
    baseVariant = struct('id','FullTest', ...
        'description','All test spectra (no outlier removal)', ...
        'X', X_test, ...
        'y', y_test, ...
        'probeIDs', probeIDs_test, ...
        'mask', true(size(y_test)), ...
        'outlierInfo', []);
    testVariants(end+1) = baseVariant; %#ok<AGROW>

    try
        outlierStruct = identify_joint_t2q_outliers(X_test, cfg.outlierAlpha, cfg.outlierVarianceToModel);
        keepMask = outlierStruct.isJointInlier;
        if any(keepMask) && any(outlierStruct.isJointOutlier)
            filteredVariant = baseVariant;
            filteredVariant.id = 'FilteredTest';
            filteredVariant.description = sprintf('Test spectra without joint T2/Q outliers (%d removed)', ...
                outlierStruct.numJointOutliers);
            filteredVariant.X = X_test(keepMask,:);
            filteredVariant.y = y_test(keepMask);
            filteredVariant.probeIDs = probeIDs_test(keepMask);
            filteredVariant.mask = keepMask;
            filteredVariant.outlierInfo = outlierStruct;
            testVariants(end+1) = filteredVariant; %#ok<AGROW>
            log_message('info', 'Joint T2/Q filtering removed %d/%d test spectra.', ...
                outlierStruct.numJointOutliers, numel(keepMask));
        end
    catch ME
        log_message('warning', 'Failed to compute joint outliers on test set: %s', ME.message);
    end
end

function modelSets = discover_model_sets(modelsPathP2, resultsPathP2)

    modelSets = struct('id',{},'description',{},'modelsDir',{},'resultsDir',{},'modelFiles',{},'cvData',{},'pipelines',{},'metricNames',{});

    % Helper to register a model directory
    function addModelSet(setID, setDescription, modelDir, resultsDir)
        files = dir(fullfile(modelDir, '*_Phase2_*_Model.mat'));
        if isempty(files)
            return;
        end
        files = select_latest_models(files);
        cvInfo = load_cv_results(resultsDir);
        modelSets(end+1) = struct( ...
            'id', setID, ...
            'description', setDescription, ...
            'modelsDir', modelDir, ...
            'resultsDir', resultsDir, ...
            'modelFiles', files, ...
            'cvData', cvInfo.cvData, ...
            'pipelines', cvInfo.pipelines, ...
            'metricNames', cvInfo.metricNames); %#ok<AGROW>
    end

    % Root directory (legacy single-run scenario)
    addModelSet('Default','Models (root Phase2 directory)', modelsPathP2, resultsPathP2);

    % Subdirectories for parallel comparisons
    dirInfo = dir(modelsPathP2);
    for i = 1:numel(dirInfo)
        if dirInfo(i).isdir && ~ismember(dirInfo(i).name,{'.','..'})
            subdir = fullfile(modelsPathP2, dirInfo(i).name);
            addModelSet(dirInfo(i).name, sprintf('Models - %s', dirInfo(i).name), subdir, fullfile(resultsPathP2, dirInfo(i).name));
        end
    end

    % Remove duplicates if both root and subdir have identical IDs with no files
    modelSets = modelSets(~arrayfun(@(s) isempty(s.modelFiles), modelSets));
end

function files = select_latest_models(modelFiles)

    fileMap = containers.Map();
    for i = 1:numel(modelFiles)
        tokens = regexp(modelFiles(i).name,'^\d+_Phase2_(.+)_Model\.mat$','tokens','once');
        if isempty(tokens); continue; end
        pipe = tokens{1};
        if ~isKey(fileMap, pipe) || modelFiles(i).datenum > fileMap(pipe).datenum
            fileMap(pipe) = modelFiles(i);
        end
    end
    filesCell = values(fileMap);
    files = [filesCell{:}];
    [~,order] = sort({files.name});
    files = files(order);
end

function cvInfo = load_cv_results(resultsDir)

    cvInfo = struct('cvData',[],'pipelines',[],'metricNames',[]);
    if ~isfolder(resultsDir)
        return;
    end
    resFile = dir(fullfile(resultsDir,'*_Phase2_*_AllPipelineResults.mat'));
    if isempty(resFile)
        return;
    end
    [~,idx] = sort([resFile.datenum],'descend');
    tmp = load(fullfile(resFile(idx(1)).folder,resFile(idx(1)).name));
    if isfield(tmp,'resultsPerPipeline'); cvInfo.cvData = tmp.resultsPerPipeline; end
    if isfield(tmp,'pipelines'); cvInfo.pipelines = tmp.pipelines; end
    if isfield(tmp,'metricNames'); cvInfo.metricNames = tmp.metricNames; end
end

function models = evaluate_model_set(modelSet, variant, wavenumbers, metricNamesEval, figuresPath, positiveClassLabel, negativeClassLabel, probeMetricNames)

    models = struct('name',{},'metrics',{},'modelFile',{},'scores',{},'predicted',{},'probeTable',{},'probeMetrics',{},'CV_Metrics',{},'rocFile',{});
    X = variant.X;
    y = variant.y;
    probeIDs = variant.probeIDs;

    pipeline_names_from_cv = {};
    if ~isempty(modelSet.pipelines)
        pipeline_names_from_cv = cellfun(@extract_pipeline_name, modelSet.pipelines, 'UniformOutput', false);
    end

    for i=1:numel(modelSet.modelFiles)
        mf = fullfile(modelSet.modelFiles(i).folder,modelSet.modelFiles(i).name);
        S = load(mf,'finalModel','aggHyper','selectedIdx','selectedWn','ds'); %#ok<NASGU>
        if ~isfield(S,'finalModel')
            log_message('warning', 'Model file %s missing finalModel. Skipping.', mf);
            continue;
        end
        finalModel = S.finalModel;
        if isa(finalModel,'pipelines.TrainedClassificationPipeline')
            mdlName = char(finalModel.Name);
        elseif isfield(finalModel,'pipelineName')
            mdlName = finalModel.pipelineName;
        elseif isfield(finalModel,'featureSelectionMethod')
            mdlName = finalModel.featureSelectionMethod;
        else
            mdlName = sprintf('Model_%d', i);
        end
        mdlName = char(mdlName);

        [ypred,score] = apply_model_to_data(finalModel,X,wavenumbers);
        [metrics, posScores] = evaluate_pipeline_metrics(y, ypred, score, finalModel.LDAModel.ClassNames, metricNamesEval);
        if isempty(posScores) && ~isempty(score)
            posIdx = find(finalModel.LDAModel.ClassNames==3, 1, 'first');
            if ~isempty(posIdx)
                posScores = score(:, posIdx);
            end
        end

        entry = struct();
        entry.name = mdlName;
        entry.metrics = metrics;
        entry.modelFile = mf;
        entry.scores = posScores;
        entry.predicted = ypred;

        [probeTable,probeMetrics] = aggregate_probe_metrics(probeIDs,y,posScores,ypred,metricNamesEval);
        entry.probeTable = probeTable;
        entry.probeMetrics = probeMetrics;

        % Attach CV metrics if available
        if ~isempty(modelSet.cvData)
            idx = find(strcmpi(pipeline_names_from_cv, entry.name),1);
            if ~isempty(idx) && numel(modelSet.cvData) >= idx
                entry.CV_Metrics = modelSet.cvData{idx}.outerFoldMetrics_mean;
            end
        end

        % ROC curve file per variant/model set combination
        if isempty(posScores)
            Xroc = [0 1]; Yroc = [0 1]; AUC = NaN;
        else
            [Xroc,Yroc,~,AUC] = perfcurve(y,posScores,3);
        end
        rocFile = fullfile(figuresPath,sprintf('ROC_%s_%s_%s.png', entry.name, modelSet.id, variant.id));
        fig = figure('Visible','off');
        plot(Xroc,Yroc,'LineWidth',1.5); grid on;
        xlabel('False positive rate'); ylabel('True positive rate');
        title(sprintf('ROC - %s (%s, %s) AUC %.3f',entry.name,modelSet.id,variant.id,AUC));
        saveas(fig,rocFile); close(fig);
        entry.rocFile = rocFile;

        models(end+1) = entry; %#ok<AGROW>
    end
end

function [tbl,metrics] = aggregate_probe_metrics(probeIDs,yTrue,scores,yPred,metricNames,positiveClassLabel,negativeClassLabel,probeMetricNames)
    if nargin < 8 || isempty(probeMetricNames)
        probeMetricNames = metricNames;
    end
    % probeIDs should be an array of probe identifiers (numeric or string).
    probeIDs = string(probeIDs); % ensure string comparison
    probes = unique(probeIDs,'stable');
    tbl = table();
    tbl.Diss_ID = probes;
    tbl.TrueLabel = zeros(numel(probes),1);
    tbl.MeanProbWHO3 = zeros(numel(probes),1);
    tbl.PredLabel = zeros(numel(probes),1);
    for i=1:numel(probes)
        idx = strcmp(probeIDs,probes(i));
        tbl.TrueLabel(i) = mode(yTrue(idx));
        if isempty(scores)
            tbl.MeanProbWHO3(i) = NaN;
        else
            tbl.MeanProbWHO3(i) = mean(scores(idx));
        end
        tbl.PredLabel(i) = tbl.MeanProbWHO3(i)>0.5; % 0=>WHO1, 1=>WHO3
        tbl.PredLabel(i) = tbl.PredLabel(i).*2+1; % convert 0->1,1->3
    end
    metrics = evaluate_pipeline_metrics(tbl.TrueLabel,tbl.PredLabel,tbl.MeanProbWHO3,[],metricNames);
end<|MERGE_RESOLUTION|>--- conflicted
+++ resolved
@@ -68,13 +68,8 @@
 
     for s = 1:numel(modelSets)
         modelSet = modelSets(s);
-<<<<<<< HEAD
-        log_message('info', '  Model set: %s', modelSet.description);
-        models = evaluate_model_set(modelSet, variant, wavenumbers, metricNamesEval, figuresPath);
-=======
         fprintf('  Model set: %s\n', modelSet.description);
         models = evaluate_model_set(modelSet, variant, wavenumbers, metricNamesEval, figuresPath, positiveClassLabel, negativeClassLabel, probeMetricNames);
->>>>>>> dce13030
         variantResults(end+1).modelSetID = modelSet.id; %#ok<AGROW>
         variantResults(end).modelSetDescription = modelSet.description;
         variantResults(end).models = models;
