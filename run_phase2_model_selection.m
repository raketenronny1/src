--- conflicted
+++ resolved
@@ -47,17 +47,12 @@
     'seedValueApplied', rngInfoPhase2.appliedSeed, ...
     'rngInfo', rngInfoPhase2);
 
-<<<<<<< HEAD
-[X_all, y_all, ~, probeIDs_all] = flatten_spectra_for_pca( ...
-    dataTableTrain, length(wavenumbers_roi), 'ChunkSize', get_cfg_chunk_size(cfg, 'flattenSpectra'));
-=======
 %% Load base training data
 trainData = load_dataset_split(dataPath, 'train');
 wavenumbers_roi = trainData.wavenumbers;
 X_all = trainData.X;
 y_all = trainData.y;
 probeIDs_all = trainData.probeIDs;
->>>>>>> 0d71c155
 
 %% Build dataset variants
 datasetVariants = create_dataset_variants(X_all, y_all, probeIDs_all, cfg);
@@ -122,11 +117,7 @@
 
     [resultsPerPipeline, savedModels] = perform_nested_cv_for_dataset( ...
         ds, pipelines, wavenumbers_roi, metricNames, numOuterFolds, ...
-<<<<<<< HEAD
-        numInnerFolds, resultsPath, modelsPath, cfg);
-=======
         numInnerFolds, resultsPath, modelsPath, 'Verbose', cfg.verbose);
->>>>>>> 0d71c155
 
     dateStr = string(datetime('now','Format','yyyyMMdd'));
     if cfg.parallelOutlierComparison
@@ -225,20 +216,12 @@
     pipelinesOut = pipelineList;
 end
 
-<<<<<<< HEAD
-function [resultsPerPipeline, savedModels] = perform_nested_cv_for_dataset(ds, pipelines, wavenumbers_roi, metricNames, numOuterFolds, numInnerFolds, resultsPath, modelsPath, cfg)
-
-    chunkOptions = struct( ...
-        'binSpectraRows', get_cfg_chunk_size(cfg, 'binSpectraRows'), ...
-        'fisherPerClass', get_cfg_chunk_size(cfg, 'fisherPerClass'));
-=======
 function [resultsPerPipeline, savedModels] = perform_nested_cv_for_dataset(ds, pipelines, wavenumbers_roi, metricNames, numOuterFolds, numInnerFolds, resultsPath, modelsPath, varargin)
 
     p = inputParser();
     addParameter(p, 'Verbose', true, @(v) islogical(v) || isnumeric(v));
     parse(p, varargin{:});
     verbose = logical(p.Results.Verbose);
->>>>>>> 0d71c155
 
     X = ds.X; y = ds.y; probeIDs = ds.probeIDs;
     [uniqueProbes,~,groupIdx] = unique(probeIDs,'stable');
@@ -274,15 +257,6 @@
             testMask  = ismember(groupIdx, find(testIdx));
             X_tr = X(trainMask,:); y_tr = y(trainMask); probes_tr = probeIDs(trainMask);
             X_te = X(testMask,:);  y_te = y(testMask);
-<<<<<<< HEAD
-            [bestHyper,~] = perform_inner_cv(X_tr,y_tr,probes_tr,pipe,wavenumbers_roi,numInnerFolds,metricNames,chunkOptions);
-            outerBestHyper{k}=bestHyper;
-            [finalModel,~,~] = train_final_pipeline_model(X_tr,y_tr,wavenumbers_roi,pipe,bestHyper,chunkOptions);
-            [ypred,score] = apply_model_to_data(finalModel,X_te,wavenumbers_roi);
-            posIdx=find(finalModel.LDAModel.ClassNames==3);
-            m=calculate_performance_metrics(y_te,ypred,score(:,posIdx),3,metricNames);
-            outerMetrics(k,:)=cell2mat(struct2cell(m))';
-=======
             [bestHyper,~,innerDiagnostics] = perform_inner_cv(X_tr,y_tr,probes_tr,pipe,wavenumbers_roi,numInnerFolds,metricNames);
             innerDiagnosticsPerFold{k} = innerDiagnostics;
             if strcmpi(innerDiagnostics.status, 'error')
@@ -313,7 +287,6 @@
                     'Evaluation failed on outer fold %d: %s', k, ME_outer_eval.message);
                 outerMetrics(k,:) = NaN;
             end
->>>>>>> 0d71c155
         end
         res=struct();
         res.pipelineConfig=pipe;
@@ -325,11 +298,6 @@
         res.outerFoldDiagnostics.training = trainingDiagnosticsPerFold;
 
         aggHyper=aggregate_best_hyperparams(outerBestHyper);
-<<<<<<< HEAD
-        [finalModel,selectedIdx,selectedWn]=train_final_pipeline_model(X,y,wavenumbers_roi,pipe,aggHyper,chunkOptions);
-        modelFile=fullfile(modelsPath,sprintf('%s_Phase2_%s_Model.mat',string(datetime('now','Format','yyyyMMdd')),pipe.name));
-        save(modelFile,'finalModel','aggHyper','selectedIdx','selectedWn','ds');
-=======
         if isempty(fieldnames(aggHyper))
             log_pipeline_message('error', sprintf('run_phase2:aggregate:%s', pipe.name), ...
                 'No valid hyperparameters aggregated. Skipping final model training.');
@@ -353,7 +321,6 @@
                 save(modelFile,'finalModel','aggHyper','selectedIdx','selectedWn','ds','finalDiagnostics');
             end
         end
->>>>>>> 0d71c155
         res.finalModelFile=modelFile;
         res.finalModelDiagnostics = finalDiagnostics;
 
