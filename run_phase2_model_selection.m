function run_phase2_model_selection(cfg)
%RUN_PHASE2_MODEL_SELECTION
%
% Model and feature selection with optional outlier removal.
% Supports parallel evaluation of data with and without joint T2/Q
% outliers removed.

fprintf('PHASE 2: Model Selection - %s\n', string(datetime('now')));
if nargin < 1, cfg = struct(); end

helperPath = fullfile(fileparts(mfilename('fullpath')), 'helper_functions');
if exist('configure_cfg','file') ~= 2 && isfolder(helperPath)
    addpath(helperPath);
end

cfg = configure_cfg(cfg);
cfg = validate_configuration(cfg);

% Add helper_functions/ to the path and obtain common directories
P = setup_project_paths(cfg.projectRoot,'Phase2');
dataPath = P.dataPath;
resultsPathRoot = P.resultsPath;
modelsPathRoot = P.modelsPath;
if ~isfolder(resultsPathRoot); mkdir(resultsPathRoot); end
if ~isfolder(modelsPathRoot); mkdir(modelsPathRoot); end

%% Load base training data
trainData = load_dataset_split(dataPath, 'train');
wavenumbers_roi = trainData.wavenumbers;
X_all = trainData.X;
y_all = trainData.y;
probeIDs_all = trainData.probeIDs;

%% Build dataset variants
datasetVariants = create_dataset_variants(X_all, y_all, probeIDs_all, cfg);

if cfg.parallelOutlierComparison
    fprintf('Running parallel comparison for %d dataset variants.\n', numel(datasetVariants));
    datasetsToProcess = datasetVariants;
else
    % Select variant based on legacy flag for backwards compatibility
    if isfield(cfg,'useOutlierRemoval') && cfg.useOutlierRemoval
        variantIdx = find(strcmp({datasetVariants.id}, 'FilteredT2Q'), 1);
        if isempty(variantIdx)
            error('Filtered dataset variant not available.');
        end
    else
        variantIdx = find(strcmp({datasetVariants.id}, 'FullData'), 1);
        if isempty(variantIdx)
            error('Full dataset variant not available.');
        end
    end
    datasetsToProcess = datasetVariants(variantIdx);
end

%% Define pipelines
pipelines = define_pipelines();
metricNames = {'Accuracy','Sensitivity_WHO3','Specificity_WHO1', ...
    'PPV_WHO3','NPV_WHO1','F1_WHO3','F2_WHO3','AUC'};
numOuterFolds = 5; numInnerFolds = 3;

%% Run model selection for each dataset variant
for d = 1:numel(datasetsToProcess)
    ds = datasetsToProcess(d);
    fprintf('\n--- Dataset: %s ---\n', ds.description);

    if cfg.parallelOutlierComparison
        resultsPath = fullfile(resultsPathRoot, ds.folderName);
        modelsPath = fullfile(modelsPathRoot, ds.folderName);
    else
        resultsPath = resultsPathRoot;
        modelsPath = modelsPathRoot;
    end
    if ~isfolder(resultsPath); mkdir(resultsPath); end
    if ~isfolder(modelsPath); mkdir(modelsPath); end

    [resultsPerPipeline, savedModels] = perform_nested_cv_for_dataset( ...
        ds, pipelines, wavenumbers_roi, metricNames, numOuterFolds, ...
        numInnerFolds, resultsPath, modelsPath);

    dateStr = string(datetime('now','Format','yyyyMMdd'));
    if cfg.parallelOutlierComparison
        resultsFile = fullfile(resultsPath, sprintf('%s_Phase2_%s_AllPipelineResults.mat', ...
            dateStr, ds.id));
    else
        resultsFile = fullfile(resultsPath, sprintf('%s_Phase2_AllPipelineResults.mat', dateStr));
    end

    save(resultsFile,'resultsPerPipeline','pipelines','metricNames', ...
        'numOuterFolds','numInnerFolds','savedModels','ds');
    fprintf('Results for %s saved to %s\n', ds.id, resultsFile);
end
end

%% ------------------------------------------------------------------------
function datasetVariants = create_dataset_variants(X_all, y_all, probeIDs_all, cfg)

    baseStruct = struct('id','FullData', ...
        'description','All spectra (no outlier removal)', ...
        'folderName','FullData', ...
        'X', X_all, ...
        'y', y_all, ...
        'probeIDs', probeIDs_all, ...
        'mask', true(size(y_all)), ...
        'outlierInfo', []);
    datasetVariants = baseStruct;

    try
        outlierStruct = identify_joint_t2q_outliers(X_all, cfg.outlierAlpha, cfg.outlierVarianceToModel);
        keepMask = outlierStruct.isJointInlier;
        if ~any(keepMask)
            warning('All spectra flagged as joint outliers. Filtered dataset skipped.');
        else
            filteredStruct = baseStruct;
            filteredStruct.id = 'FilteredT2Q';
            filteredStruct.description = sprintf('Joint T2/Q filtered (removed %d of %d spectra)', ...
                outlierStruct.numJointOutliers, numel(keepMask));
            filteredStruct.folderName = 'FilteredT2Q';
            filteredStruct.X = X_all(keepMask,:);
            filteredStruct.y = y_all(keepMask);
            filteredStruct.probeIDs = probeIDs_all(keepMask);
            filteredStruct.mask = keepMask;
            filteredStruct.outlierInfo = outlierStruct;
            datasetVariants(end+1) = filteredStruct; %#ok<AGROW>
            fprintf('Joint T2/Q filtering removed %d/%d spectra.\n', ...
                outlierStruct.numJointOutliers, numel(keepMask));
        end
    catch ME
        warning('Failed to compute joint T2/Q outliers: %s', ME.message);
    end
end

function pipelines = define_pipelines()
    pipelines = cell(0,1); pidx=0;

    p=struct(); p.name='BaselineLDA'; p.feature_selection_method='none'; p.classifier='LDA';
    p.hyperparameters_to_tune={'binningFactor'}; p.binningFactors=[4 8];
    pidx=pidx+1; pipelines{pidx}=p;

    p=struct(); p.name='FisherLDA'; p.feature_selection_method='fisher'; p.classifier='LDA';
    p.hyperparameters_to_tune={'binningFactor','fisherFeaturePercent'};
    p.binningFactors=[4 8]; p.fisherFeaturePercent_range=[0.05 0.1 0.2 0.3 0.4 0.5];
    pidx=pidx+1; pipelines{pidx}=p;

    p=struct(); p.name='PCALDA'; p.feature_selection_method='pca'; p.classifier='LDA';
    p.hyperparameters_to_tune={'binningFactor','pcaVarianceToExplain'};
    p.binningFactors=[4 8]; p.pcaVarianceToExplain_range=[0.90 0.95 0.99];
    pidx=pidx+1; pipelines{pidx}=p;

    p=struct(); p.name='MRMRLDA'; p.feature_selection_method='mrmr'; p.classifier='LDA';
    p.hyperparameters_to_tune={'binningFactor','mrmrFeaturePercent'};
    p.binningFactors=[4 8]; p.mrmrFeaturePercent_range=[0.05 0.1 0.2 0.3 0.4];
    pidx=pidx+1; pipelines{pidx}=p;
end

function [resultsPerPipeline, savedModels] = perform_nested_cv_for_dataset(ds, pipelines, wavenumbers_roi, metricNames, numOuterFolds, numInnerFolds, resultsPath, modelsPath)

    X = ds.X; y = ds.y; probeIDs = ds.probeIDs;
    [uniqueProbes,~,groupIdx] = unique(probeIDs,'stable');
    if numel(uniqueProbes) < numOuterFolds
        error('Not enough unique probes (%d) for %d-fold CV in dataset %s.', ...
            numel(uniqueProbes), numOuterFolds, ds.id);
    end

    outerCV = cvpartition(length(uniqueProbes),'KFold',numOuterFolds);
    resultsPerPipeline=cell(numel(pipelines),1);
    savedModels = cell(numel(pipelines),1);

    for iPipe=1:numel(pipelines)
        pipe=pipelines{iPipe};
        fprintf('\nEvaluating pipeline: %s\n', pipe.name);
        outerMetrics = NaN(numOuterFolds,numel(metricNames));
        outerBestHyper=cell(numOuterFolds,1);
        innerDiagnosticsPerFold = cell(numOuterFolds,1);
        trainingDiagnosticsPerFold = cell(numOuterFolds,1);
        for k=1:numOuterFolds
            trainIdx = training(outerCV,k);
            testIdx  = test(outerCV,k);
            trainMask = ismember(groupIdx, find(trainIdx));
            testMask  = ismember(groupIdx, find(testIdx));
            X_tr = X(trainMask,:); y_tr = y(trainMask); probes_tr = probeIDs(trainMask);
            X_te = X(testMask,:);  y_te = y(testMask);
            [bestHyper,~,innerDiagnostics] = perform_inner_cv(X_tr,y_tr,probes_tr,pipe,wavenumbers_roi,numInnerFolds,metricNames);
            innerDiagnosticsPerFold{k} = innerDiagnostics;
            if strcmpi(innerDiagnostics.status, 'error')
                log_pipeline_message('error', sprintf('run_phase2:innerCV:%s', pipe.name), ...
                    'Inner CV failed on outer fold %d. Marking fold as invalid.', k);
                outerBestHyper{k} = struct();
                continue;
            end

            outerBestHyper{k}=bestHyper;
<<<<<<< HEAD
            [finalModel,~,~] = train_final_pipeline_model(X_tr,y_tr,wavenumbers_roi,pipe,bestHyper);
            [ypred,score] = apply_model_to_data(finalModel,X_te,wavenumbers_roi);
            m = evaluate_pipeline_metrics(y_te, ypred, score, finalModel.LDAModel.ClassNames, metricNames);
            outerMetrics(k,:) = cellfun(@(mn) m.(mn), metricNames);
=======
            [finalModel,~,~, foldTrainDiagnostics] = train_final_pipeline_model(X_tr,y_tr,wavenumbers_roi,pipe,bestHyper);
            trainingDiagnosticsPerFold{k} = foldTrainDiagnostics;
            if strcmpi(foldTrainDiagnostics.status,'error') || ~isfield(finalModel,'LDAModel') || isempty(finalModel)
                log_pipeline_message('error', sprintf('run_phase2:train:%s', pipe.name), ...
                    'Failed to train outer fold %d model. Skipping metrics.', k);
                outerMetrics(k,:) = NaN;
                outerBestHyper{k} = struct();
                continue;
            end

            try
                [ypred,score] = apply_model_to_data(finalModel,X_te,wavenumbers_roi);
                posIdx=find(finalModel.LDAModel.ClassNames==3);
                m=calculate_performance_metrics(y_te,ypred,score(:,posIdx),3,metricNames);
                outerMetrics(k,:)=cell2mat(struct2cell(m))';
            catch ME_outer_eval
                log_pipeline_message('warning', sprintf('run_phase2:evaluation:%s', pipe.name), ...
                    'Evaluation failed on outer fold %d: %s', k, ME_outer_eval.message);
                outerMetrics(k,:) = NaN;
            end
>>>>>>> 6109b928
        end
        res=struct();
        res.pipelineConfig=pipe;
        res.outerFoldMetrics_raw=outerMetrics;
        res.outerFoldMetrics_mean=nanmean(outerMetrics,1);
        res.outerFoldBestHyperparams=outerBestHyper;
        res.outerFoldDiagnostics = struct();
        res.outerFoldDiagnostics.inner = innerDiagnosticsPerFold;
        res.outerFoldDiagnostics.training = trainingDiagnosticsPerFold;

        aggHyper=aggregate_best_hyperparams(outerBestHyper);
        if isempty(fieldnames(aggHyper))
            log_pipeline_message('error', sprintf('run_phase2:aggregate:%s', pipe.name), ...
                'No valid hyperparameters aggregated. Skipping final model training.');
            finalModel = struct();
            selectedIdx = [];
            selectedWn = [];
            modelFile = '';
            finalDiagnostics = struct();
            finalDiagnostics.status = 'error';
            finalDiagnostics.entries = struct('timestamp',{},'level',{},'context',{},'message',{});
            finalDiagnostics.errors = {};
            finalDiagnostics.context = 'train_final_pipeline_model';
        else
            [finalModel,selectedIdx,selectedWn,finalDiagnostics]=train_final_pipeline_model(X,y,wavenumbers_roi,pipe,aggHyper);
            if strcmpi(finalDiagnostics.status,'error') || ~isfield(finalModel,'LDAModel') || isempty(finalModel)
                log_pipeline_message('error', sprintf('run_phase2:finalTrain:%s', pipe.name), ...
                    'Failed to train final model. Model will not be saved.');
                modelFile = '';
            else
                modelFile=fullfile(modelsPath,sprintf('%s_Phase2_%s_Model.mat',string(datetime('now','Format','yyyyMMdd')),pipe.name));
                save(modelFile,'finalModel','aggHyper','selectedIdx','selectedWn','ds','finalDiagnostics');
            end
        end
        res.finalModelFile=modelFile;
        res.finalModelDiagnostics = finalDiagnostics;

        resultsPerPipeline{iPipe}=res;
        savedModels{iPipe}=modelFile;
    end
end<|MERGE_RESOLUTION|>--- conflicted
+++ resolved
@@ -190,12 +190,6 @@
             end
 
             outerBestHyper{k}=bestHyper;
-<<<<<<< HEAD
-            [finalModel,~,~] = train_final_pipeline_model(X_tr,y_tr,wavenumbers_roi,pipe,bestHyper);
-            [ypred,score] = apply_model_to_data(finalModel,X_te,wavenumbers_roi);
-            m = evaluate_pipeline_metrics(y_te, ypred, score, finalModel.LDAModel.ClassNames, metricNames);
-            outerMetrics(k,:) = cellfun(@(mn) m.(mn), metricNames);
-=======
             [finalModel,~,~, foldTrainDiagnostics] = train_final_pipeline_model(X_tr,y_tr,wavenumbers_roi,pipe,bestHyper);
             trainingDiagnosticsPerFold{k} = foldTrainDiagnostics;
             if strcmpi(foldTrainDiagnostics.status,'error') || ~isfield(finalModel,'LDAModel') || isempty(finalModel)
@@ -216,7 +210,6 @@
                     'Evaluation failed on outer fold %d: %s', k, ME_outer_eval.message);
                 outerMetrics(k,:) = NaN;
             end
->>>>>>> 6109b928
         end
         res=struct();
         res.pipelineConfig=pipe;
