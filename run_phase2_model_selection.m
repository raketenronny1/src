function run_phase2_model_selection(cfg)
%RUN_PHASE2_MODEL_SELECTION
%
% Model and feature selection with optional outlier removal.
% Supports parallel evaluation of data with and without joint T2/Q
% outliers removed.

fprintf('PHASE 2: Model Selection - %s\n', string(datetime('now')));
if nargin < 1, cfg = struct(); end
if ~isfield(cfg,'projectRoot'); cfg.projectRoot = pwd; end

% Add helper_functions/ to the path and obtain common directories
P = setup_project_paths(cfg.projectRoot,'Phase2');
dataPath = P.dataPath;
resultsPathRoot = P.resultsPath;
modelsPathRoot = P.modelsPath;
if ~isfolder(resultsPathRoot); mkdir(resultsPathRoot); end
if ~isfolder(modelsPathRoot); mkdir(modelsPathRoot); end

%% Load base training data
trainTablePath = fullfile(dataPath,'data_table_train.mat');
if ~isfile(trainTablePath)
    error('Training table not found: %s', trainTablePath);
end
load(trainTablePath,'dataTableTrain');
load(fullfile(dataPath,'wavenumbers.mat'),'wavenumbers_roi');
if iscolumn(wavenumbers_roi); wavenumbers_roi = wavenumbers_roi'; end

[X_all, y_all, ~, probeIDs_all] = flatten_spectra_for_pca( ...
    dataTableTrain, length(wavenumbers_roi));

%% Build dataset variants
datasetVariants = create_dataset_variants(X_all, y_all, probeIDs_all, cfg);

if cfg.parallelOutlierComparison
    fprintf('Running parallel comparison for %d dataset variants.\n', numel(datasetVariants));
    datasetsToProcess = datasetVariants;
else
    % Select variant based on legacy flag for backwards compatibility
    if isfield(cfg,'useOutlierRemoval') && cfg.useOutlierRemoval
        variantIdx = find(strcmp({datasetVariants.id}, 'FilteredT2Q'), 1);
        if isempty(variantIdx)
            error('Filtered dataset variant not available.');
        end
    else
        variantIdx = find(strcmp({datasetVariants.id}, 'FullData'), 1);
        if isempty(variantIdx)
            error('Full dataset variant not available.');
        end
    end
    datasetsToProcess = datasetVariants(variantIdx);
end

%% Define pipelines
pipelines = define_pipelines();
metricNames = {'Accuracy','Sensitivity_WHO3','Specificity_WHO1', ...
    'PPV_WHO3','NPV_WHO1','F1_WHO3','F2_WHO3','AUC'};
numOuterFolds = 5; numInnerFolds = 3;

%% Run model selection for each dataset variant
for d = 1:numel(datasetsToProcess)
    ds = datasetsToProcess(d);
    fprintf('\n--- Dataset: %s ---\n', ds.description);

    if cfg.parallelOutlierComparison
        resultsPath = fullfile(resultsPathRoot, ds.folderName);
        modelsPath = fullfile(modelsPathRoot, ds.folderName);
    else
        resultsPath = resultsPathRoot;
        modelsPath = modelsPathRoot;
    end
    if ~isfolder(resultsPath); mkdir(resultsPath); end
    if ~isfolder(modelsPath); mkdir(modelsPath); end

    [resultsPerPipeline, savedModels] = perform_nested_cv_for_dataset( ...
        ds, pipelines, wavenumbers_roi, metricNames, numOuterFolds, ...
        numInnerFolds, resultsPath, modelsPath);

    dateStr = string(datetime('now','Format','yyyyMMdd'));
    if cfg.parallelOutlierComparison
        resultsFile = fullfile(resultsPath, sprintf('%s_Phase2_%s_AllPipelineResults.mat', ...
            dateStr, ds.id));
    else
        resultsFile = fullfile(resultsPath, sprintf('%s_Phase2_AllPipelineResults.mat', dateStr));
    end

    save(resultsFile,'resultsPerPipeline','pipelines','metricNames', ...
        'numOuterFolds','numInnerFolds','savedModels','ds');
    fprintf('Results for %s saved to %s\n', ds.id, resultsFile);
end
end

%% ------------------------------------------------------------------------
function datasetVariants = create_dataset_variants(X_all, y_all, probeIDs_all, cfg)

    baseStruct = struct('id','FullData', ...
        'description','All spectra (no outlier removal)', ...
        'folderName','FullData', ...
        'X', X_all, ...
        'y', y_all, ...
        'probeIDs', probeIDs_all, ...
        'mask', true(size(y_all)), ...
        'outlierInfo', []);
    datasetVariants = baseStruct;

    try
        outlierStruct = identify_joint_t2q_outliers(X_all, cfg.outlierAlpha, cfg.outlierVarianceToModel);
        keepMask = outlierStruct.isJointInlier;
        if ~any(keepMask)
            warning('All spectra flagged as joint outliers. Filtered dataset skipped.');
        else
            filteredStruct = baseStruct;
            filteredStruct.id = 'FilteredT2Q';
            filteredStruct.description = sprintf('Joint T2/Q filtered (removed %d of %d spectra)', ...
                outlierStruct.numJointOutliers, numel(keepMask));
            filteredStruct.folderName = 'FilteredT2Q';
            filteredStruct.X = X_all(keepMask,:);
            filteredStruct.y = y_all(keepMask);
            filteredStruct.probeIDs = probeIDs_all(keepMask);
            filteredStruct.mask = keepMask;
            filteredStruct.outlierInfo = outlierStruct;
            datasetVariants(end+1) = filteredStruct; %#ok<AGROW>
            fprintf('Joint T2/Q filtering removed %d/%d spectra.\n', ...
                outlierStruct.numJointOutliers, numel(keepMask));
        end
    catch ME
        warning('Failed to compute joint T2/Q outliers: %s', ME.message);
    end
end

function pipelinesOut = define_pipelines()
    pipelineList = cell(0,1); pidx = 0;

    pidx = pidx + 1;
    pipelineList{pidx} = pipelines.ClassificationPipeline( ...
        "BaselineLDA", ...
        pipelines.BinningTransformer(1), ...
        pipelines.NoFeatureSelector(), ...
        pipelines.LDAClassifier(), ...
        struct('binningFactor',[1 4 8]), ...
        {'binningFactor'});

    pidx = pidx + 1;
    pipelineList{pidx} = pipelines.ClassificationPipeline( ...
        "FisherLDA", ...
        pipelines.BinningTransformer(1), ...
        pipelines.FisherFeatureSelector(), ...
        pipelines.LDAClassifier(), ...
        struct('binningFactor',[4 8],'fisherFeaturePercent',[0.05 0.1 0.2 0.3 0.4 0.5]), ...
        {'binningFactor','fisherFeaturePercent'});

    pidx = pidx + 1;
    pipelineList{pidx} = pipelines.ClassificationPipeline( ...
        "PCALDA", ...
        pipelines.BinningTransformer(1), ...
        pipelines.PCAFeatureSelector(), ...
        pipelines.LDAClassifier(), ...
        struct('binningFactor',[4 8],'pcaVarianceToExplain',[0.90 0.95 0.99]), ...
        {'binningFactor','pcaVarianceToExplain'});

    pidx = pidx + 1;
    pipelineList{pidx} = pipelines.ClassificationPipeline( ...
        "MRMRLDA", ...
        pipelines.BinningTransformer(1), ...
        pipelines.MRMRFeatureSelector(), ...
        pipelines.LDAClassifier(), ...
        struct('binningFactor',[4 8],'mrmrFeaturePercent',[0.05 0.1 0.2 0.3 0.4]), ...
        {'binningFactor','mrmrFeaturePercent'});
    pipelinesOut = pipelineList;
end

function [resultsPerPipeline, savedModels] = perform_nested_cv_for_dataset(ds, pipelines, wavenumbers_roi, metricNames, numOuterFolds, numInnerFolds, resultsPath, modelsPath)

    X = ds.X; y = ds.y; probeIDs = ds.probeIDs;
    [uniqueProbes,~,groupIdx] = unique(probeIDs,'stable');
    if numel(uniqueProbes) < numOuterFolds
        error('Not enough unique probes (%d) for %d-fold CV in dataset %s.', ...
            numel(uniqueProbes), numOuterFolds, ds.id);
    end

    outerCV = cvpartition(length(uniqueProbes),'KFold',numOuterFolds);
    resultsPerPipeline=cell(numel(pipelines),1);
    savedModels = cell(numel(pipelines),1);

    for iPipe=1:numel(pipelines)
        pipe=pipelines{iPipe};
        fprintf('\nEvaluating pipeline: %s\n', char(pipe.Name));
        outerMetrics = NaN(numOuterFolds,numel(metricNames));
        outerBestHyper=cell(numOuterFolds,1);
        innerDiagnosticsPerFold = cell(numOuterFolds,1);
        trainingDiagnosticsPerFold = cell(numOuterFolds,1);
        for k=1:numOuterFolds
            trainIdx = training(outerCV,k);
            testIdx  = test(outerCV,k);
            trainMask = ismember(groupIdx, find(trainIdx));
            testMask  = ismember(groupIdx, find(testIdx));
            X_tr = X(trainMask,:); y_tr = y(trainMask); probes_tr = probeIDs(trainMask);
            X_te = X(testMask,:);  y_te = y(testMask);
            [bestHyper,~,innerDiagnostics] = perform_inner_cv(X_tr,y_tr,probes_tr,pipe,wavenumbers_roi,numInnerFolds,metricNames);
            innerDiagnosticsPerFold{k} = innerDiagnostics;
            if strcmpi(innerDiagnostics.status, 'error')
                log_pipeline_message('error', sprintf('run_phase2:innerCV:%s', pipe.name), ...
                    'Inner CV failed on outer fold %d. Marking fold as invalid.', k);
                outerBestHyper{k} = struct();
                continue;
            end

            outerBestHyper{k}=bestHyper;
<<<<<<< HEAD
            [finalModel,~,~] = train_final_pipeline_model(X_tr,y_tr,wavenumbers_roi,pipe,bestHyper);
            [ypred,score,classNames] = apply_model_to_data(finalModel,X_te,wavenumbers_roi);
            posIdx=find(classNames==3,1);
            if isempty(posIdx)
                warning('Positive class not found in predictions for pipeline %s.', pipe.Name);
                continue;
            end
            m=calculate_performance_metrics(y_te,ypred,score(:,posIdx),3,metricNames);
            outerMetrics(k,:)=cell2mat(struct2cell(m))';
=======
            [finalModel,~,~, foldTrainDiagnostics] = train_final_pipeline_model(X_tr,y_tr,wavenumbers_roi,pipe,bestHyper);
            trainingDiagnosticsPerFold{k} = foldTrainDiagnostics;
            if strcmpi(foldTrainDiagnostics.status,'error') || ~isfield(finalModel,'LDAModel') || isempty(finalModel)
                log_pipeline_message('error', sprintf('run_phase2:train:%s', pipe.name), ...
                    'Failed to train outer fold %d model. Skipping metrics.', k);
                outerMetrics(k,:) = NaN;
                outerBestHyper{k} = struct();
                continue;
            end

            try
                [ypred,score] = apply_model_to_data(finalModel,X_te,wavenumbers_roi);
                posIdx=find(finalModel.LDAModel.ClassNames==3);
                m=calculate_performance_metrics(y_te,ypred,score(:,posIdx),3,metricNames);
                outerMetrics(k,:)=cell2mat(struct2cell(m))';
            catch ME_outer_eval
                log_pipeline_message('warning', sprintf('run_phase2:evaluation:%s', pipe.name), ...
                    'Evaluation failed on outer fold %d: %s', k, ME_outer_eval.message);
                outerMetrics(k,:) = NaN;
            end
>>>>>>> abeaa7aa
        end
        res=struct();
        res.pipelineConfig=pipe;
        res.outerFoldMetrics_raw=outerMetrics;
        res.outerFoldMetrics_mean=nanmean(outerMetrics,1);
        res.outerFoldBestHyperparams=outerBestHyper;
        res.outerFoldDiagnostics = struct();
        res.outerFoldDiagnostics.inner = innerDiagnosticsPerFold;
        res.outerFoldDiagnostics.training = trainingDiagnosticsPerFold;

        aggHyper=aggregate_best_hyperparams(outerBestHyper);
<<<<<<< HEAD
        [finalModel,selectedIdx,selectedWn]=train_final_pipeline_model(X,y,wavenumbers_roi,pipe,aggHyper);
        modelFile=fullfile(modelsPath,sprintf('%s_Phase2_%s_Model.mat',string(datetime('now','Format','yyyyMMdd')),char(pipe.Name)));
        save(modelFile,'finalModel','aggHyper','selectedIdx','selectedWn','ds');
=======
        if isempty(fieldnames(aggHyper))
            log_pipeline_message('error', sprintf('run_phase2:aggregate:%s', pipe.name), ...
                'No valid hyperparameters aggregated. Skipping final model training.');
            finalModel = struct();
            selectedIdx = [];
            selectedWn = [];
            modelFile = '';
            finalDiagnostics = struct();
            finalDiagnostics.status = 'error';
            finalDiagnostics.entries = struct('timestamp',{},'level',{},'context',{},'message',{});
            finalDiagnostics.errors = {};
            finalDiagnostics.context = 'train_final_pipeline_model';
        else
            [finalModel,selectedIdx,selectedWn,finalDiagnostics]=train_final_pipeline_model(X,y,wavenumbers_roi,pipe,aggHyper);
            if strcmpi(finalDiagnostics.status,'error') || ~isfield(finalModel,'LDAModel') || isempty(finalModel)
                log_pipeline_message('error', sprintf('run_phase2:finalTrain:%s', pipe.name), ...
                    'Failed to train final model. Model will not be saved.');
                modelFile = '';
            else
                modelFile=fullfile(modelsPath,sprintf('%s_Phase2_%s_Model.mat',string(datetime('now','Format','yyyyMMdd')),pipe.name));
                save(modelFile,'finalModel','aggHyper','selectedIdx','selectedWn','ds','finalDiagnostics');
            end
        end
>>>>>>> abeaa7aa
        res.finalModelFile=modelFile;
        res.finalModelDiagnostics = finalDiagnostics;

        resultsPerPipeline{iPipe}=res;
        savedModels{iPipe}=modelFile;
    end
end<|MERGE_RESOLUTION|>--- conflicted
+++ resolved
@@ -206,17 +206,6 @@
             end
 
             outerBestHyper{k}=bestHyper;
-<<<<<<< HEAD
-            [finalModel,~,~] = train_final_pipeline_model(X_tr,y_tr,wavenumbers_roi,pipe,bestHyper);
-            [ypred,score,classNames] = apply_model_to_data(finalModel,X_te,wavenumbers_roi);
-            posIdx=find(classNames==3,1);
-            if isempty(posIdx)
-                warning('Positive class not found in predictions for pipeline %s.', pipe.Name);
-                continue;
-            end
-            m=calculate_performance_metrics(y_te,ypred,score(:,posIdx),3,metricNames);
-            outerMetrics(k,:)=cell2mat(struct2cell(m))';
-=======
             [finalModel,~,~, foldTrainDiagnostics] = train_final_pipeline_model(X_tr,y_tr,wavenumbers_roi,pipe,bestHyper);
             trainingDiagnosticsPerFold{k} = foldTrainDiagnostics;
             if strcmpi(foldTrainDiagnostics.status,'error') || ~isfield(finalModel,'LDAModel') || isempty(finalModel)
@@ -237,7 +226,6 @@
                     'Evaluation failed on outer fold %d: %s', k, ME_outer_eval.message);
                 outerMetrics(k,:) = NaN;
             end
->>>>>>> abeaa7aa
         end
         res=struct();
         res.pipelineConfig=pipe;
@@ -249,11 +237,6 @@
         res.outerFoldDiagnostics.training = trainingDiagnosticsPerFold;
 
         aggHyper=aggregate_best_hyperparams(outerBestHyper);
-<<<<<<< HEAD
-        [finalModel,selectedIdx,selectedWn]=train_final_pipeline_model(X,y,wavenumbers_roi,pipe,aggHyper);
-        modelFile=fullfile(modelsPath,sprintf('%s_Phase2_%s_Model.mat',string(datetime('now','Format','yyyyMMdd')),char(pipe.Name)));
-        save(modelFile,'finalModel','aggHyper','selectedIdx','selectedWn','ds');
-=======
         if isempty(fieldnames(aggHyper))
             log_pipeline_message('error', sprintf('run_phase2:aggregate:%s', pipe.name), ...
                 'No valid hyperparameters aggregated. Skipping final model training.');
@@ -277,7 +260,6 @@
                 save(modelFile,'finalModel','aggHyper','selectedIdx','selectedWn','ds','finalDiagnostics');
             end
         end
->>>>>>> abeaa7aa
         res.finalModelFile=modelFile;
         res.finalModelDiagnostics = finalDiagnostics;
 
