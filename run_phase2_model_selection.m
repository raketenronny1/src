--- conflicted
+++ resolved
@@ -6,10 +6,6 @@
 % outliers removed.
 
 if nargin < 1, cfg = struct(); end
-<<<<<<< HEAD
-if ~isfield(cfg,'projectRoot'); cfg.projectRoot = pwd; end
-if ~isfield(cfg,'verbose'); cfg.verbose = true; end
-=======
 
 helperPath = fullfile(fileparts(mfilename('fullpath')), 'helper_functions');
 if exist('configure_cfg','file') ~= 2 && isfolder(helperPath)
@@ -25,7 +21,6 @@
 numOuterFolds = phase2Config.outerFolds;
 numInnerFolds = phase2Config.innerFolds;
 positiveClassLabel = runConfig.classLabels.positive;
->>>>>>> 3007662e
 
 % Add helper_functions/ to the path and obtain common directories
 P = setup_project_paths(cfg.projectRoot,'Phase2');
@@ -102,12 +97,7 @@
 
     save(resultsFile,'resultsPerPipeline','pipelines','metricNames', ...
         'numOuterFolds','numInnerFolds','savedModels','ds');
-<<<<<<< HEAD
-    fprintf('Results for %s saved to %s\n', ds.id, resultsFile);
-    datasetReporter.update(1, sprintf('%s complete', ds.id));
-=======
     log_message('info', 'Results for %s saved to %s', ds.id, resultsFile);
->>>>>>> 3007662e
 end
 end
 
@@ -215,12 +205,8 @@
         fprintf('\nEvaluating pipeline: %s\n', char(pipe.Name));
         outerMetrics = NaN(numOuterFolds,numel(metricNames));
         outerBestHyper=cell(numOuterFolds,1);
-<<<<<<< HEAD
-        outerReporter = ProgressReporter(sprintf('Outer CV - %s (%s)', pipe.name, ds.id), numOuterFolds, 'Verbose', verbose, 'ThrottleSeconds', 0);
-=======
         innerDiagnosticsPerFold = cell(numOuterFolds,1);
         trainingDiagnosticsPerFold = cell(numOuterFolds,1);
->>>>>>> 3007662e
         for k=1:numOuterFolds
             trainIdx = training(outerCV,k);
             testIdx  = test(outerCV,k);
@@ -228,19 +214,6 @@
             testMask  = ismember(groupIdx, find(testIdx));
             X_tr = X(trainMask,:); y_tr = y(trainMask); probes_tr = probeIDs(trainMask);
             X_te = X(testMask,:);  y_te = y(testMask);
-<<<<<<< HEAD
-            innerLabel = sprintf('Inner CV - %s (outer fold %d/%d, %s)', ...
-                pipe.name, k, numOuterFolds, ds.id);
-            [bestHyper,~] = perform_inner_cv(X_tr,y_tr,probes_tr,pipe,wavenumbers_roi,numInnerFolds,metricNames, ...
-                'Verbose', verbose, 'Label', innerLabel);
-            outerBestHyper{k}=bestHyper;
-            [finalModel,~,~] = train_final_pipeline_model(X_tr,y_tr,wavenumbers_roi,pipe,bestHyper);
-            [ypred,score] = apply_model_to_data(finalModel,X_te,wavenumbers_roi);
-            posIdx=find(finalModel.LDAModel.ClassNames==3);
-            m=calculate_performance_metrics(y_te,ypred,score(:,posIdx),3,metricNames);
-            outerMetrics(k,:)=cell2mat(struct2cell(m))';
-            outerReporter.update(1, sprintf('Fold %d/%d complete', k, numOuterFolds));
-=======
             [bestHyper,~,innerDiagnostics] = perform_inner_cv(X_tr,y_tr,probes_tr,pipe,wavenumbers_roi,numInnerFolds,metricNames);
             innerDiagnosticsPerFold{k} = innerDiagnostics;
             if strcmpi(innerDiagnostics.status, 'error')
@@ -271,7 +244,6 @@
                     'Evaluation failed on outer fold %d: %s', k, ME_outer_eval.message);
                 outerMetrics(k,:) = NaN;
             end
->>>>>>> 3007662e
         end
         res=struct();
         res.pipelineConfig=pipe;
