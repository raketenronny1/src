--- conflicted
+++ resolved
@@ -182,22 +182,6 @@
             testMask  = ismember(groupIdx, find(testIdx));
             X_tr = X(trainMask,:); y_tr = y(trainMask); probes_tr = probeIDs(trainMask);
             X_te = X(testMask,:);  y_te = y(testMask);
-<<<<<<< HEAD
-            [bestHyper,~] = perform_inner_cv(X_tr,y_tr,probes_tr,pipe,wavenumbers_roi,numInnerFolds,metricNames,positiveClassLabel);
-            outerBestHyper{k}=bestHyper;
-            [finalModel,~,~] = train_final_pipeline_model(X_tr,y_tr,wavenumbers_roi,pipe,bestHyper);
-            [ypred,score] = apply_model_to_data(finalModel,X_te,wavenumbers_roi);
-            posIdx = find_positive_class_column(finalModel.LDAModel.ClassNames, positiveClassLabel);
-            if isempty(posIdx)
-                warning('Positive class %g not present in model outputs. Assigning NaN metrics.', positiveClassLabel);
-                scorePositive = [];
-            else
-                scorePositive = score(:,posIdx);
-            end
-            metricOptions = struct('positiveClass', positiveClassLabel, 'metricNames', metricNames);
-            m = calculate_performance_metrics(y_te, ypred, scorePositive, metricOptions);
-            outerMetrics(k,:)=cell2mat(struct2cell(m))';
-=======
             [bestHyper,~,innerDiagnostics] = perform_inner_cv(X_tr,y_tr,probes_tr,pipe,wavenumbers_roi,numInnerFolds,metricNames);
             innerDiagnosticsPerFold{k} = innerDiagnostics;
             if strcmpi(innerDiagnostics.status, 'error')
@@ -228,7 +212,6 @@
                     'Evaluation failed on outer fold %d: %s', k, ME_outer_eval.message);
                 outerMetrics(k,:) = NaN;
             end
->>>>>>> e33aabb6
         end
         res=struct();
         res.pipelineConfig=pipe;
