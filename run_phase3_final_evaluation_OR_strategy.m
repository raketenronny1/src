--- conflicted
+++ resolved
@@ -142,12 +142,9 @@
 bestHyperparamFilePattern_OR = fullfile(phase2ModelsPath, sprintf('*_Phase2_BestPipelineInfo_Strat_OR.mat'));
 bestHyperparamFiles_OR = dir(bestHyperparamFilePattern_OR);
 
-<<<<<<< HEAD
-final_binningFactor = 1; % Default and fixed at 1 for OR strategy
-=======
+
 % MRMR is performed on unbinned data for the final model. Fix binning factor to 1.
 final_binningFactor = 1; % Default
->>>>>>> 4c50107a
 final_numMRMRFeatures = 50; % Default
 
 if isempty(bestHyperparamFiles_OR)
